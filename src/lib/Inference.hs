--- conflicted
+++ resolved
@@ -34,15 +34,11 @@
 import Util
 import Err
 
-<<<<<<< HEAD
 data UInferEnv = UInferEnv
   { inferSubst        :: SubstEnv
-  , srcCtx            :: SrcCtx
+  , srcCtx            :: SrcPosCtx
   }
-type UInferM = ReaderT UInferEnv (BuilderT (SolverT (Either Err)))
-=======
-type UInferM = ReaderT SubstEnv (ReaderT SrcPosCtx ((BuilderT (SolverT Except))))
->>>>>>> 3f98d371
+type UInferM = ReaderT UInferEnv (BuilderT (SolverT Except))
 
 type SigmaType = Type  -- may     start with an implicit lambda
 type RhoType   = Type  -- doesn't start with an implicit lambda
@@ -747,11 +743,10 @@
 openEffectRow (EffectRow effs Nothing) = extendEffRow effs <$> freshEff
 openEffectRow effRow = return effRow
 
-<<<<<<< HEAD
-addSrcContext' :: SrcCtx -> UInferM a -> UInferM a
+addSrcContext' :: SrcPosCtx -> UInferM a -> UInferM a
 addSrcContext' pos = addSrcContext pos . local (\e -> e { srcCtx = pos })
 
-getSrcCtx :: UInferM SrcCtx
+getSrcCtx :: UInferM SrcPosCtx
 getSrcCtx = asks srcCtx
 
 getInferSubst :: UInferM SubstEnv
@@ -759,16 +754,6 @@
 
 extInferSubst :: SubstEnv -> UInferM a -> UInferM a
 extInferSubst ext = local (\e -> e { inferSubst = inferSubst e <> ext })
-=======
-addSrcContext' :: SrcPosCtx -> UInferM a -> UInferM a
-addSrcContext' pos m = do
-  env <- ask
-  addSrcContext pos $ lift $
-    local (const pos) $ runReaderT m env
-
-getSrcCtx :: UInferM SrcPosCtx
-getSrcCtx = lift ask
->>>>>>> 3f98d371
 
 -- === typeclass dictionary synthesizer ===
 
