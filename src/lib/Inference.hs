--- conflicted
+++ resolved
@@ -98,7 +98,6 @@
   -- here. The reason is that it does some DCE of inference vars for us. If we
   -- don't use it, we get spurious "Ambiguous type variable" errors. TODO: Fix
   -- this.
-<<<<<<< HEAD
   ab <- liftInfererM $ solveLocal do
     withRoleUBinders instanceBs \_ -> do
       ClassDef _ _ _ paramBinders _ _ <- lookupClassDef (sink className')
@@ -107,32 +106,15 @@
       body <- checkInstanceBody className'' params' methods
       return (ListE params' `PairE` body)
   Abs bs' (ListE params' `PairE` body) <- return ab
-  def' <- traverseInstanceDefForSynth $ InstanceDef className' bs' params' body
-  instanceTy <- getInstanceType def'
-  instanceName <- emitBinding (getNameHint className') $ InstanceBinding def' instanceTy
-=======
-  Abs Empty ab <- liftInfererM $ solveLocal $ buildDeclsInf do
-    checkInstanceArgs bs do
-      ClassDef _ _ paramBinders _ _ <- getClassDef (sink className')
-      checkInstanceParams paramBinders params \params' -> do
-        className'' <- sinkM className'
-        body <- checkInstanceBody className'' params' methods
-        return (ListE params' `PairE` body)
-  Abs bs' (Abs dictBinders (ListE params' `PairE` (InstanceBody superclasses methods'))) <- return ab
-  let def = InstanceDef className' (bs' >>> dictBinders) params' (InstanceBody superclasses methods')
->>>>>>> 82876ec1
+  let def = InstanceDef className' bs' params' body
   UDeclResultDone <$> case maybeName of
     RightB UnitB  -> do
       void $ synthInstanceDefAndAddSynthCandidate def
       return result
     JustB instanceName' -> do
-<<<<<<< HEAD
-      lam <- instanceFun instanceName expl
-=======
       def' <- synthInstanceDef def
       instanceName <- emitInstanceDef def'
-      lam <- instanceFun instanceName
->>>>>>> 82876ec1
+      lam <- instanceFun instanceName expl
       instanceAtomName <- emitTopLet (getNameHint instanceName') PlainLet $ Atom lam
       applyRename (instanceName' @> instanceAtomName) result
     _ -> error "impossible"
@@ -791,13 +773,8 @@
   InfOutMap (extendSynthCandidates c v env) x y z w
 {-# INLINE extendSynthCandidatesInf #-}
 
-<<<<<<< HEAD
 extendSynthCandidates :: Explicitness -> CAtomName n -> Env n -> Env n
-extendSynthCandidates (Inferred _ Synth) v (Env topEnv (ModuleEnv a b scs)) =
-=======
-extendSynthCandidates :: Arrow -> CAtomName n -> Env n -> Env n
-extendSynthCandidates (ClassArrow _) v (Env topEnv (ModuleEnv a b scs)) =
->>>>>>> 82876ec1
+extendSynthCandidates (Inferred _ (Synth _)) v (Env topEnv (ModuleEnv a b scs)) =
   Env topEnv (ModuleEnv a b scs')
   where scs' = scs <> SynthCandidates [v] mempty
 extendSynthCandidates _ _ env = env
@@ -820,7 +797,6 @@
 checkSigma :: EmitsBoth o
            => NameHint -> UExpr i -> CType o -> InfererM i o (CAtom o)
 checkSigma hint expr sTy = confuseGHC >>= \_ -> case sTy of
-<<<<<<< HEAD
   Pi piTy@(CorePiType _ bs _ _) -> do
     if all (== Explicit) (nestToList getExpl bs)
       then fallback
@@ -834,20 +810,6 @@
           dropSubst $ checkOrInferApp expr' explicits [] (Check resultTy)
   _ -> fallback
   where fallback = checkOrInferRho hint expr (Check sTy)
-=======
-  Pi piTy@(PiType (b:>_) arrow _ _)
-    | arrow == ImplicitArrow || isClassArrow arrow -> case expr of
-        WithSrcE _ (ULam lam@(ULamExpr arrow' _ _)) | arrow == arrow' -> checkULam lam piTy
-        -- we have to add the lambda argument corresponding to the implicit pi
-        -- type argument
-        _ -> do
-          buildLamInf (getNameHint b) arrow (argType piTy) (\_-> return Pure)
-            \x -> do
-              piTy' <- sinkM piTy
-              (Pure, bodyTy) <- instantiatePi piTy' (Var x)
-              checkSigma hint expr bodyTy
-  _ -> checkOrInferRho hint expr (Check sTy)
->>>>>>> 82876ec1
 
 inferSigma :: EmitsBoth o => NameHint -> UExpr i -> InfererM i o (CAtom o)
 inferSigma hint (WithSrcE pos expr) = case expr of
@@ -864,41 +826,12 @@
 inferRho hint expr = checkOrInferRho hint expr Infer
 {-# INLINE inferRho #-}
 
-<<<<<<< HEAD
 getImplicitArg :: EmitsInf o => InferenceMechanism -> CType o -> InfererM i o (CAtom o)
 getImplicitArg inf argTy = case inf of
   Unify -> freshType argTy
-  Synth -> do
+  Synth reqMethodAccess -> do
     ctx <- srcPosCtx <$> getErrCtx
-    return $ DictHole (AlwaysEqual ctx) argTy
-=======
-instantiateSigma :: EmitsBoth o => CAtom o -> InfererM i o (CAtom o)
-instantiateSigma f = fst <$> instantiateSigmaWithArgs f
-
-instantiateSigmaWithArgs :: EmitsBoth o => CAtom o -> InfererM i o (CAtom o, [CAtom o])
-instantiateSigmaWithArgs f = do
-  ty <- tryGetType f
-  args <- getImplicitArgs ty
-  (,args) <$> naryApp f args
-
-getImplicitArgs :: EmitsInf o => CType o -> InfererM i o [CAtom o]
-getImplicitArgs ty = case ty of
-  Pi (PiType (_:>argTy) arr _ _) ->
-    getImplicitArg arr argTy >>= \case
-      Nothing -> return []
-      Just arg -> do
-        appTy <- getAppType ty [arg]
-        (arg:) <$> getImplicitArgs appTy
-  _ -> return []
-
-getImplicitArg :: EmitsInf o => Arrow -> CType o -> InfererM i o (Maybe (CAtom o))
-getImplicitArg arr argTy = case arr of
-  ImplicitArrow -> Just <$> freshType argTy
-  ClassArrow reqMethodAccess -> do
-    ctx <- srcPosCtx <$> getErrCtx
-    return $ Just $ DictHole (AlwaysEqual ctx) argTy reqMethodAccess
-  _ -> return Nothing
->>>>>>> 82876ec1
+    return $ DictHole (AlwaysEqual ctx) argTy reqMethodAccess
 
 -- The name hint names the object being computed
 checkOrInferRho
@@ -925,7 +858,6 @@
     checkOrInferApp f' posArgs namedArgs reqTy
   UTabApp tab args -> do
     tab' <- inferRho noHint tab >>= zonk
-<<<<<<< HEAD
     inferTabApp (srcPos tab) tab' args >>= matchRequirement
   UPi (UPiExpr bs appExpl effs ty) -> do
     -- TODO: check explicitness constraints
@@ -934,44 +866,6 @@
     matchRequirement $ Pi $ CorePiType appExpl bs' effs' body'
   UTabPi (UTabPiExpr (UAnnBinder b ann cs) ty) -> do
     unless (null cs) $ throw TypeErr "`=>` shouldn't have constraints"
-=======
-    inferNaryTabApp (srcPos tab) tab' (NE.fromList args) >>= matchRequirement
-  UPi (UPiExpr arr (UPatAnn (WithSrcB pos' pat) ann) effs ty) -> do
-    -- TODO: make sure there's no effect if it's an implicit or table
-    -- arrow
-    piTy <- checkAnnWithMissingDicts ann \missingDs getAnnType -> do
-      -- Note that we can't automatically quantify class Pis, because
-      -- the class dict might have been bound on the rhs of a let and
-      -- it would get bound to the inserted arguments instead of the
-      -- desired dict. It's not a fundemental limitation of our
-      -- automatic quantification, but it's simpler not to deal with
-      -- that for now.
-      let checkNoMissing = (addSrcContext pos'
-           $ unless (null $ eSetToList missingDs) $ throw TypeErr
-           $ "Couldn't synthesize a class dictionary for: "
-             ++ pprint (head $ eSetToList missingDs))
-      autoDs <- case arr of
-        ClassArrow _ -> checkNoMissing $> mempty
-        _          -> return $ missingDs
-      introDictTys (eSetToList autoDs) $ do
-        ann' <- getAnnType
-        addSrcContext pos' case pat of
-          UPatBinder UIgnore ->
-            buildPiInf noHint arr ann' \_ -> (,) <$> checkUEffRow effs <*> checkUType ty
-          _ -> buildPiInf (getNameHint pat) arr ann' \v -> do
-            Abs decls result <- buildDeclsInf do
-              v' <- sinkM v
-              bindLamPat (WithSrcB pos' pat) v' do
-                effs' <- checkUEffRow effs
-                ty'   <- checkUType   ty
-                return $ PairE (Eff effs') ty'
-            cheapReduceWithDecls decls result >>= \case
-              (Just (PairE (Eff effs') ty'), DictTypeHoistSuccess, []) -> return $ (effs', ty')
-              _ -> throw TypeErr $ "Can't reduce type expression: " ++
-                     docAsStr (prettyBlock decls $ snd $ fromPairE result)
-    matchRequirement $ Pi piTy
-  UTabPi (UTabPiExpr (UPatAnn (WithSrcB pos' pat) ann) ty) -> do
->>>>>>> 82876ec1
     ann' <- asIxType =<< checkAnn ann
     piTy <- case b of
       UIgnore ->
@@ -1117,7 +1011,7 @@
       resultTyVar <- freshInferenceName TyKind
       dictTy <- DictTy <$> dictType className [Var resultTyVar]
       addDefault resultTyVar defaultTy
-      emitExpr $ ApplyMethod (DictHole (AlwaysEqual Nothing) dictTy) 0 [litVal]
+      emitExpr $ ApplyMethod (DictHole (AlwaysEqual Nothing) dictTy Full) 0 [litVal]
 
 -- atom that requires instantiation to become a rho type
 data SigmaAtom n =
@@ -1658,128 +1552,9 @@
   Nothing -> inferSigma hint expr
   Just ty' -> checkSigma hint expr =<< zonk =<< checkUType ty'
 
-<<<<<<< HEAD
 inferRole :: CType o -> Explicitness -> InfererM i o ParamRole
 inferRole ty = \case
-  Inferred _ Synth -> return DictParam
-=======
-dictTypeFun :: EnvReader m => ClassName n -> m n (CAtom n)
-dictTypeFun v = do
-  -- TODO: we should cache this in the ClassDef
-  ClassDef classSourceName _ paramBinders _ _ <- lookupClassDef v
-  liftEnvReaderM $ refreshAbs (Abs paramBinders UnitE) \bs' UnitE -> do
-    v' <- sinkM v
-    return $ go classSourceName bs' v' $ nestToNames bs'
-  where
-    go :: SourceName -> Nest RolePiBinder n l -> ClassName l -> [CAtomName l] -> CAtom n
-    go classSourceName bs className params = case bs of
-      Empty -> DictTy $ DictType classSourceName className $ map Var params
-      Nest (RolePiBinder b ty _ _) rest -> do
-        let lamExpr = UnaryLamExpr (b:>ty) $ AtomicBlock $ go classSourceName rest className params
-        lamExprToAtom lamExpr PlainArrow (Just $ Abs (b:>ty) Pure)
-
--- TODO: cache this with the instance def (requires a recursive binding)
-instanceFun :: EnvReader m => InstanceName n -> m n (CAtom n)
-instanceFun instanceName = do
-  InstanceDef _ bs _ _ <- lookupInstanceDef instanceName
-  liftEnvReaderM $ refreshAbs (Abs bs UnitE) \bs' UnitE -> do
-    let args = map Var $ nestToNames bs'
-    instanceName' <- sinkM instanceName
-    return $ go bs' instanceName' args
-  where
-    go :: Nest RolePiBinder n l -> InstanceName l -> [CAtom l] -> CAtom n
-    go bs name args = case bs of
-      Empty -> DictCon $ InstanceDict name args
-      Nest (RolePiBinder b ty arr _) rest -> do
-        let restAtom = go rest name args
-        let lamExpr = UnaryLamExpr (b:>ty) (AtomicBlock restAtom)
-        lamExprToAtom lamExpr arr (Just $ Abs (b:>ty) Pure)
-
-buildTyConLam
-  :: ScopableBuilder CoreIR m
-  => DataDefName n
-  -> Arrow
-  -> (forall l. DExt n l => SourceName -> DataDefParams l -> m l (CAtom l))
-  -> m n (CAtom n)
-buildTyConLam defName arr cont = do
-  DataDef sourceName paramBs _ <- lookupDataDef =<< sinkM defName
-  let arrs = nestToList getArr paramBs
-  buildPureNaryLam arrs (EmptyAbs $ fmapNest replacePlain paramBs) \params -> do
-    cont sourceName $ DataDefParams (attachArrows paramBs params)
-  where
-    getArr :: RolePiBinder n l -> Arrow
-    getArr (RolePiBinder _ _ binderArr _) = case binderArr of
-      PlainArrow -> arr
-      _          -> binderArr
-
-    replacePlain :: RolePiBinder n l -> CBinder n l
-    replacePlain (RolePiBinder b ty _ _) = b:>ty
-
-    attachArrows :: Nest RolePiBinder n l
-                  -> [CAtomName l2] -> [(Arrow, CAtom l2)]
-    attachArrows Empty []     = []
-    attachArrows (Nest (RolePiBinder _ _ arr' _) bs) (x:xs)
-      = (arr', Var x):attachArrows bs xs
-    attachArrows _ _ = error "zip error"
-
-tyConDefAsAtom :: EnvReader m => DataDefName n -> m n (CAtom n)
-tyConDefAsAtom defName = liftBuilder do
-  buildTyConLam defName PlainArrow \sourceName params ->
-    return $ TypeCon sourceName (sink defName) params
-
-buildDataCons :: EnvReader m => DataDefName n -> m n [CAtom n]
-buildDataCons defName = do
-  DataDef _ _ dataCons <- lookupDataDef defName
-  forM (enumerate dataCons) \(i, _) -> buildDataCon defName i
-
-buildDataCon :: EnvReader m => DataDefName n -> Int -> m n (CAtom n)
-buildDataCon defName conIx = liftBuilder do
-  buildTyConLam defName ImplicitArrow \_ params -> do
-    defName' <- sinkM defName
-    def <- lookupDataDef defName'
-    conDefs <- instantiateDataDef def params
-    DataConDef _ (EmptyAbs dataBs) repTy _ <- return $ conDefs !! conIx
-    let arrs = replicate (nestLength dataBs) PlainArrow
-    buildPureNaryLam arrs (EmptyAbs dataBs) \conArgs -> do
-      conProd <- wrap (sink repTy) $ Var <$> conArgs
-      return $ NewtypeCon (sink $ UserADTData defName' params) $
-        case conDefs of
-          []  -> error "unreachable"
-          [_] -> conProd
-          _   -> SumVal conTys conIx conProd
-            where conTys = sinkList $ conDefs <&> \(DataConDef _ _ rty _) -> rty
-  where
-    wrap :: EnvReader m => CType n -> [CAtom n] -> m n (CAtom n)
-    wrap _ [arg] = return $ arg
-    wrap rty args = case rty of
-      ProdTy tys  ->
-        if nargs == ntys
-          then return $ ProdVal args
-          else ProdVal . (curArgs ++) . (:[]) <$> wrap (last tys) remArgs
-        where
-          nargs = length args; ntys = length tys
-          (curArgs, remArgs) = splitAt (ntys - 1) args
-      DepPairTy dpt@(DepPairType b rty') -> do
-        rty'' <- applySubst (b@>SubstVal h) rty'
-        ans <- wrap rty'' t
-        return $ DepPair h ans dpt
-        where h:t = args
-      _ -> error $ "Unexpected data con representation type: " ++ pprint rty
-
-buildProjectionFun :: EnvReader m => DataDefName n -> Int -> m n (CAtom n)
-buildProjectionFun defName i = liftBuilder do
-  buildTyConLam defName ImplicitArrow \_ params -> do
-    defName' <- sinkM defName
-    def@(DataDef sn _ _) <- lookupDataDef defName'
-    let argTy = NewtypeTyCon $ sink $ UserADTType sn defName' params
-    [DataConDef _ _ _ projs] <- instantiateDataDef def params
-    buildLam "x" PlainArrow argTy Pure \x -> do
-      normalizeNaryProj (projs!!i) (Var x)
-
-inferRole :: CType o -> Arrow -> InfererM i o ParamRole
-inferRole ty arr = case arr of
-  ClassArrow _ -> return DictParam
->>>>>>> 82876ec1
+  Inferred _ (Synth _) -> return DictParam
   _ -> do
     zonk ty >>= \case
       TyKind -> return TypeParam
@@ -1850,11 +1625,10 @@
   -> Nest (WithExpl UOptAnnBinder) i i'
   -> [UType i']
   -> InfererM i o (ClassDef o)
-<<<<<<< HEAD
 inferClassDef className methodNames paramBs methods = do
   let paramNames = catMaybes $ nestToList
         (\(WithExpl expl (UAnnBinder b _ _)) -> case expl of
-             Inferred _ Synth -> Nothing
+             Inferred _ (Synth _) -> Nothing
              _ -> Just $ Just $ uBinderSourceName b) paramBs
   ab <- withRoleUBinders paramBs \_ -> do
      ListE <$> forM methods \m -> do
@@ -1874,61 +1648,10 @@
   bs' <- partitionBinders bs \b@(RolePiBinder _ (WithExpl expl b')) -> case expl of
     Explicit -> return $ LeftB b
     Inferred _ Unify -> throw TypeErr "Interfaces can't have implicit parameters"
-    Inferred _ Synth -> return $ RightB b'
+    Inferred _ (Synth _) -> return $ RightB b'
   return $ Abs bs' e
 
 withUBinders
-=======
-inferClassDef className methodNames paramBs superclassTys methods = solveLocal do
-  ab <- withClassDefBinders paramBs \_ -> do
-    superclassTys' <- mapM checkUType superclassTys
-    withSuperclassBinders superclassTys' do
-      ListE <$> forM methods \(UMethodType (Right explicits) ty) -> do
-        ty' <- checkUType ty
-        return $ MethodType explicits ty'
-  Abs bs (Abs scs (ListE mtys)) <- return ab
-  return $ ClassDef className methodNames bs scs mtys
-
-withClassDefBinders
-  :: (EmitsInf o, HasNamesE e, SinkableE e)
-  => Nest UAnnAtomBinder i i'
-  -> (forall o'. (EmitsInf o', Ext o o') => [CAtomName o'] -> InfererM i' o' (e o'))
-  -> InfererM i o (Abs (Nest RolePiBinder) e o)
-withClassDefBinders bs cont = case bs of
-  Empty -> Abs Empty <$> cont []
-  Nest b rest -> do
-    Abs b' (Abs rest' body) <- withRoleUBinder b PlainArrow \name -> do
-      withClassDefBinders rest \names -> do
-        name' <- sinkM name
-        cont (name':names)
-    return $ Abs (Nest b' rest') body
-
-withSuperclassBinders
-  :: (SinkableE e, RenameE e, HoistableE e, EmitsInf o)
-  => [CType o]
-  -> (forall o'. (EmitsInf o', DExt o o') => InfererM i o' (e o'))
-  -> InfererM i o (Abs SuperclassBinders e o)
-withSuperclassBinders tys cont = do
-  Abs bs e <- withSuperclassBindersRec tys cont
-  return $ Abs (SuperclassBinders bs tys) e
-
-withSuperclassBindersRec
-  :: (SinkableE e, RenameE e, HoistableE e, EmitsInf o)
-  => [CType o]
-  -> (forall o'. (EmitsInf o', DExt o o') => InfererM i o' (e o'))
-  -> InfererM i o (Abs (Nest (AtomNameBinder CoreIR)) e o)
-withSuperclassBindersRec [] cont = do
-  Distinct <- getDistinct
-  result <- cont
-  return $ Abs Empty result
-withSuperclassBindersRec (ty:rest) cont = do
-  Abs (b:>_) (Abs bs e) <- buildAbsInf noHint (ClassArrow Full) ty \_ -> do
-    ListE rest' <- sinkM $ ListE rest
-    withSuperclassBindersRec rest' cont
-  return $ Abs (Nest b bs) e
-
-withNestedUBinders
->>>>>>> 82876ec1
   :: (EmitsInf o, HasNamesE e, SubstE AtomSubstVal e, SinkableE e)
   => Nest (WithExpl (UAnnBinder req)) i i'
   -> (forall o'. (EmitsInf o', DExt o o') => [CAtomName o'] -> InfererM i' o' (e o'))
@@ -1952,7 +1675,7 @@
   dictTy <- withReducibleEmissions "Can't reduce interface constraint" do
     c' <- inferWithoutInstantiation c >>= zonk
     dropSubst $ checkOrInferApp c' [Var $ sink v] [] (Check TyKind)
-  prependAbs <$> buildAbsInf "d" (Inferred Nothing Synth) dictTy \_ ->
+  prependAbs <$> buildAbsInf "d" (Inferred Nothing (Synth Full)) dictTy \_ ->
     withConstraintBinders cs (sink v) cont
 
 withRoleUBinders
@@ -1995,7 +1718,6 @@
   unless (null cs) $ throw TypeErr "`for` binders shouldn't have constraints"
   let iTy = ixTypeType $ binderAnn bPi
   case ann of
-<<<<<<< HEAD
     UNoAnn -> return ()
     UAnn forAnn -> checkUParam TyKind forAnn >>= constrainEq iTy
   Abs b body' <- buildAbsInf (getNameHint bFor) Explicit iTy \i -> do
@@ -2086,119 +1808,9 @@
   ClassDef _ methodNames _ paramBs scBs methodTys <- lookupClassDef className
   Abs scBs' methodTys' <- applySubst (paramBs @@> (SubstVal <$> params)) $ Abs scBs $ ListE methodTys
   superclassTys <- superclassDictTys scBs'
-  superclassDicts <- mapM trySynthTerm superclassTys
+  superclassDicts <- mapM (flip trySynthTerm Full) superclassTys
   ListE methodTys'' <- applySubst (scBs'@@>(SubstVal<$>superclassDicts)) methodTys'
   methodsChecked <- mapM (checkMethodDef className methodTys'') methods
-=======
-    Nothing    -> return ()
-    Just annTy -> constrainEq argTy =<< checkUType annTy
-  -- XXX: we're ignoring the ULam arrow here. Should we be checking that it's
-  -- consistent with the arrow supplied by the pi type?
-  buildLamInf (getNameHint p) arr argTy
-    (\v -> do
-        piTy' <- sinkM piTy
-        fst <$> instantiatePi piTy' (Var v) )
-     \v -> bindLamPat p v do
-        piTy' <- sinkM piTy
-        (_, resultTy) <- instantiatePi piTy' (Var v)
-        checkSigma noHint body resultTy
-
-checkInstanceArgs
-  :: (EmitsInf o, SinkableE e, RenameE e, HoistableE e)
-  => Nest UPatAnnArrow i i'
-  -> (forall o'. (EmitsInf o', DExt o o') => InfererM i' o' (e o'))
-  -> InfererM i o (Abs (Nest RolePiBinder) e o)
-checkInstanceArgs Empty cont = do
-  Distinct <- getDistinct
-  Abs Empty <$> cont
-checkInstanceArgs (Nest (UPatAnnArrow (UPatAnn p ann) arrow) rest) cont = do
-  case arrow of
-    ImplicitArrow -> return ()
-    ClassArrow _  -> return ()
-    PlainArrow    -> return ()
-    _ -> throw TypeErr $ "Not a valid arrow for an instance: " ++ pprint arrow
-  ab <- checkAnnWithMissingDicts ann \ds getArgTy -> do
-    introDicts (eSetToList ds) $ do
-      argTy <- getArgTy
-      ab <- buildPiAbsInf (getNameHint p) arrow argTy \v -> do
-        WithSrcB pos (UPatBinder b) <- return p  -- TODO: enforce this syntactically
-        addSrcContext pos $ extendSubst (b@>v) $
-          checkInstanceArgs rest do
-            cont
-      Abs (b:>ty) e <- return ab
-      -- it's important to do role inference after we finish everything else
-      -- because we don't know what the parameter's type is until then.
-      role <- inferRole argTy arrow
-      return $ Abs (RolePiBinder b ty arrow role) e
-  Abs bs (Abs b (Abs bs' e)) <- return ab
-  return $ Abs (bs >>> Nest b Empty >>> bs') e
-
--- Nothing about the implementation was instance-specific. This seems
--- right. If not, at least we only need to change this definition.
-checkHandlerArgs
-  :: (EmitsInf o, SinkableE e, RenameE e, HoistableE e)
-  => Nest UPatAnnArrow i i'
-  -> (forall o'. (EmitsInf o', DExt o o') => InfererM i' o' (e o'))
-  -> InfererM i o (Abs (Nest RolePiBinder) e o)
-checkHandlerArgs bs cont = do
-  Abs bs' result <- checkInstanceArgs bs cont
-  return $ Abs bs' result
-
-checkHandlerBodyTyArg
-  :: (EmitsInf o, SinkableE e, RenameE e, HoistableE e)
-  => UBinder (AtomNameC CoreIR) i i'
-  -> (forall o'. (EmitsInf o', Ext o o') => CAtomName o' -> InfererM i' o' (e o'))
-  -> InfererM i o (Abs CBinder e o)
-checkHandlerBodyTyArg b cont = do
-  argTy <- freshType TyKind
-  buildPiAbsInf (getNameHint b) ImplicitArrow argTy \v -> do
-    extendSubst (b@>v) $
-      cont v
-
-checkInstanceParams
-  :: forall i o e any.
-     (EmitsInf o, SinkableE e, HoistableE e, RenameE e)
-  => Nest RolePiBinder o any
-  -> [UType i]
-  -> (forall o'. (EmitsInf o', Ext o o') => [CType o'] -> InfererM i o' (e o'))
-  -> InfererM i o (Abs (Nest RolePiBinder) e o)
-checkInstanceParams bsTop params cont = go bsTop params []
-  where
-    go :: forall o' any'. (EmitsInf o', Ext o o')
-       => Nest RolePiBinder o' any'
-       -> [UType i] -> [CType o']
-       -> InfererM i o' (Abs (Nest RolePiBinder) e o')
-    go Empty []    ptys = Abs Empty <$> cont (reverse ptys)
-    go (Nest (RolePiBinder b k _ _) bs) (p:t) ptys = do
-      checkParamWithMissingDicts k p \ds getParamType -> do
-        mergeAbs <$> introDicts (eSetToList ds) do
-          pty <- getParamType
-          bsAbs <- sinkM $ Abs b (EmptyAbs bs)
-          Abs bs' UnitE <- applyAbs bsAbs (SubstVal pty)
-          ListE ptys' <- sinkM $ ListE ptys
-          go bs' t (pty:ptys')
-    go _ (p@(WithSrcE pos _):_) _ = addSrcContext pos $
-      throw TypeErr $ " unexpected extra parameter: " ++ pprint p
-    go _ _ _ =
-      throw TypeErr $ " missing interface parameters. Expected "
-        ++ show (nestLength bsTop) ++ " got " ++ show (length params)
-
-mergeAbs :: Abs (Nest b) (Abs (Nest b) e) n -> Abs (Nest b) e n
-mergeAbs (Abs bs (Abs bs' e)) = Abs (bs >>> bs') e
-
-checkInstanceBody :: EmitsInf o
-                  => ClassName o
-                  -> [CType o]
-                  -> [UMethodDef i]
-                  -> InfererM i o (InstanceBody o)
-checkInstanceBody className params methods = do
-  def@(ClassDef _ methodNames _ _ _ ) <- getClassDef className
-  Abs superclassBs methodTys <- checkedApplyClassParams def params
-  SuperclassBinders bs superclassTys <- return superclassBs
-  superclassDicts <- mapM (flip trySynthTerm Full) superclassTys
-  ListE methodTys' <- applySubst (bs @@> map SubstVal superclassDicts) methodTys
-  methodsChecked <- mapM (checkMethodDef className methodTys') methods
->>>>>>> 82876ec1
   let (idxs, methods') = unzip $ sortOn fst $ methodsChecked
   forM_ (repeated idxs) \i ->
     throw TypeErr $ "Duplicate method: " ++ pprint (methodNames!!i)
@@ -2206,36 +1818,11 @@
     throw TypeErr $ "Missing method: " ++ pprint (methodNames!!i)
   return $ InstanceBody superclassDicts methods'
 
-<<<<<<< HEAD
 superclassDictTys :: Nest CBinder o o' -> InfererM i o [CType o]
 superclassDictTys Empty = return []
 superclassDictTys (Nest b bs) = do
   Abs bs' UnitE <- liftHoistExcept $ hoist b $ Abs bs UnitE
   (binderType b:) <$> superclassDictTys bs'
-=======
-introDicts
-  :: forall i o e.
-     (EmitsInf o, SinkableE e, HoistableE e, RenameE e)
-  => [CType o]
-  -> (forall l. (EmitsInf l, DExt o l) => InfererM i l (e l))
-  -> InfererM i o (Abs (Nest RolePiBinder) e o)
-introDicts []    m = do Distinct <- getDistinct; Abs Empty <$> m
-introDicts (h:t) m = do
-  ab <- buildPiAbsInf (getNameHint @String "_autoq") (ClassArrow Full) h \_ -> do
-    ListE t' <- sinkM $ ListE t
-    introDicts t' m
-  Abs (b:>ty) (Abs bs e) <- return ab
-  return $ Abs (Nest (RolePiBinder b ty (ClassArrow Full) DictParam) bs) e
-
-introDictTys :: forall i o. EmitsInf o
-             => [CType o]
-             -> (forall l. (EmitsInf l, DExt o l) => InfererM i l (PiType l))
-             -> InfererM i o (PiType o)
-introDictTys []    m = do Distinct <- getDistinct; m
-introDictTys (h:t) m = buildPiInf (getNameHint @String "_autoq") (ClassArrow Full) h \_ -> do
-  ListE t' <- sinkM $ ListE t
-  (Pure,) . Pi <$> (introDictTys t' m)
->>>>>>> 82876ec1
 
 checkMethodDef :: EmitsInf o
                => ClassName o -> [CorePiType o] -> UMethodDef i -> InfererM i o (Int, CAtom o)
@@ -2315,7 +1902,6 @@
   _ -> throw TypeErr $ "Case patterns must start with a data constructor or variant pattern"
 
 inferParams :: (EmitsBoth o, HasNamesE e, SinkableE e, SubstE AtomSubstVal e)
-<<<<<<< HEAD
             => Abs RolePiBinders e o -> InfererM i o (TyConParams o, e o)
 inferParams (Abs paramBs bodyTop) = do
   (params, e') <- go (Abs paramBs bodyTop)
@@ -2334,26 +1920,6 @@
     return (x:params, body')
 
 bindLetPats :: EmitsBoth o
-=======
-            => Abs (Nest RolePiBinder) e o -> InfererM i o (DataDefParams o, e o)
-inferParams (Abs paramBs body) = case paramBs of
-  Empty -> return (DataDefParams [], body)
-  Nest (RolePiBinder b ty PlainArrow _) bs -> do
-    x <- freshInferenceName ty
-    rest <- applyRename (b@>x) $ Abs bs body
-    (DataDefParams params, body') <- inferParams rest
-    return (DataDefParams ((PlainArrow, (Var x)) : params), body')
-  Nest (RolePiBinder b ty (ClassArrow access) _) bs -> do
-    ctx <- srcPosCtx <$> getErrCtx
-    let d = DictHole (AlwaysEqual ctx) ty access
-    rest <- applySubst (b@>SubstVal d) $ Abs bs body
-    (DataDefParams params, body') <- inferParams rest
-    return (DataDefParams ((ClassArrow access, d):params), body')
-  Nest (RolePiBinder _ _ _ _) _ -> do
-    error "TODO Handle implicit or linear parameters for data constructors"
-
-bindLamPats :: EmitsBoth o
->>>>>>> 82876ec1
             => Nest UPat i i' -> [CAtomName o] -> InfererM i' o a -> InfererM i o a
 bindLetPats Empty [] cont = cont
 bindLetPats (Nest p ps) (x:xs) cont = bindLetPat p x $ bindLetPats ps xs cont
@@ -3078,9 +2644,6 @@
   return $ arg':args'
 generalizeInstanceArgs _ _ = error "zip error"
 
-<<<<<<< HEAD
-traverseInstanceDefForSynth
-=======
 synthInstanceDefAndAddSynthCandidate
   :: (Mut n, TopBuilder m, EnvReader m,  Fallible1 m) => InstanceDef n -> m n (InstanceName n)
 synthInstanceDefAndAddSynthCandidate def@(InstanceDef className bs params (InstanceBody superclasses _)) = do
@@ -3090,17 +2653,22 @@
   synthInstanceDefRec instanceName def
   return instanceName
 
+emitInstanceDef :: (Mut n, TopBuilder m) => InstanceDef n -> m n (Name InstanceNameC n)
+emitInstanceDef instanceDef@(InstanceDef className _ _ _) = do
+  ty <- getInstanceType instanceDef
+  emitBinding (getNameHint className) $ InstanceBinding instanceDef ty
+
 type InstanceDefAbsBodyT =
-      ((ListE CType) `PairE` (ListE CAtom) `PairE` (ListE CBlock) `PairE` (ListE CBlock))
-
-pattern InstanceDefAbsBody :: [CType n] -> [CAtom n] -> [CBlock n] -> [CBlock n]
+      ((ListE CType) `PairE` (ListE CAtom) `PairE` (ListE CAtom) `PairE` (ListE CAtom))
+
+pattern InstanceDefAbsBody :: [CType n] -> [CAtom n] -> [CAtom n] -> [CAtom n]
                            -> InstanceDefAbsBodyT n
 pattern InstanceDefAbsBody params superclasses doneMethods todoMethods =
   ListE params `PairE` (ListE superclasses) `PairE` (ListE doneMethods) `PairE` (ListE todoMethods)
 
 type InstanceDefAbsT = Abs (Nest RolePiBinder) InstanceDefAbsBodyT
 
-pattern InstanceDefAbs :: Nest RolePiBinder h n -> [CType n] -> [CAtom n] -> [CBlock n] -> [CBlock n]
+pattern InstanceDefAbs :: Nest RolePiBinder h n -> [CType n] -> [CAtom n] -> [CAtom n] -> [CAtom n]
                        -> InstanceDefAbsT h
 pattern InstanceDefAbs bs params superclasses doneMethods todoMethods =
   Abs bs (InstanceDefAbsBody params superclasses doneMethods todoMethods)
@@ -3120,7 +2688,7 @@
           EnvReaderT $ ReaderT \(Distinct, env) -> do
             let env' = extendSynthCandidatess bs' env
             flip runReaderT (Distinct, env') $ runEnvReaderT' do
-              m' <- synthTopBlock m
+              m' <- synthTopE m
               let doneMethods' = doneMethods ++ [m']
               let ab' = InstanceDefAbs bs' ps scs doneMethods' ms
               let def = InstanceDef cname bs' ps $ InstanceBody scs doneMethods'
@@ -3129,9 +2697,8 @@
       recur ab' cname iname
 
 synthInstanceDef
->>>>>>> 82876ec1
   :: (EnvReader m, Fallible1 m) => InstanceDef n -> m n (InstanceDef n)
-traverseInstanceDefForSynth (InstanceDef className bs params body) = do
+synthInstanceDef (InstanceDef className bs params body) = do
   liftExceptEnvReaderM $ refreshAbs (Abs bs (ListE params `PairE` body))
     \bs' (ListE params' `PairE` InstanceBody superclasses methods) -> do
        EnvReaderT $ ReaderT \(Distinct, env) -> do
@@ -3205,19 +2772,10 @@
 {-# INLINE getSynthType #-}
 
 typeAsSynthType :: CType n -> Except (SynthType n)
-<<<<<<< HEAD
 typeAsSynthType = \case
   DictTy dictTy -> return $ SynthDictType dictTy
   Pi (CorePiType ImplicitApp bs Pure (DictTy d)) -> return $ SynthPiType (Abs bs d)
   ty -> Failure $ Errs [Err TypeErr mempty $ "Can't synthesize terms of type: " ++ pprint ty]
-=======
-typeAsSynthType (DictTy dictTy) = return $ SynthDictType dictTy
-typeAsSynthType (Pi (PiType b arrow Pure resultTy))
-  | arrow == ImplicitArrow || isClassArrow arrow = do
-     resultTy' <- typeAsSynthType resultTy
-     return $ SynthPiType arrow $ Abs b resultTy'
-typeAsSynthType ty = Failure $ Errs [Err TypeErr mempty $ "Can't synthesize terms of type: " ++ pprint ty]
->>>>>>> 82876ec1
 {-# SCC typeAsSynthType #-}
 
 getSuperclassClosure :: EnvReader m => Givens n -> [SynthAtom n] -> m n (Givens n)
@@ -3261,28 +2819,13 @@
           return $ nestToList (const ()) superclassBs
       return $ enumerate superclasses <&> \(i, ()) -> DictCon $ SuperclassProj synthExpr i
 
-<<<<<<< HEAD
-synthTerm :: SynthType n -> SyntherM n (SynthAtom n)
-synthTerm targetTy = confuseGHC >>= \_ -> case targetTy of
+synthTerm :: SynthType n -> RequiredMethodAccess -> SyntherM n (SynthAtom n)
+synthTerm targetTy reqMethodAccess = confuseGHC >>= \_ -> case targetTy of
   SynthPiType ab -> do
     ab' <- withGivenBinders ab \bs targetTy' -> do
-      Abs bs <$> synthTerm (SynthDictType targetTy')
+      Abs bs <$> synthTerm (SynthDictType targetTy') reqMethodAccess
     Abs bs synthExpr <- return ab'
     liftM Lam $ coreLamExpr ImplicitApp $ Abs bs $ PairE Pure (AtomicBlock synthExpr)
-=======
-synthTerm :: SynthType n -> RequiredMethodAccess -> SyntherM n (SynthAtom n)
-synthTerm ty reqMethodAccess = confuseGHC >>= \_ -> case ty of
-  SynthPiType arr (Abs (b:>argTy) resultTy) ->
-    withFreshBinder (getNameHint b) argTy \b' -> do
-      let v = binderName b'
-      resultTy' <- applyRename (b@>v) resultTy
-      newGivens <- case arr of
-        ClassArrow _ -> return [Var v]
-        _ -> return []
-      synthExpr <- extendGivens newGivens $ synthTerm resultTy' reqMethodAccess
-      let lamExpr = UnaryLamExpr b' (AtomicBlock synthExpr)
-      return $ lamExprToAtom lamExpr arr Nothing
->>>>>>> 82876ec1
   SynthDictType dictTy -> case dictTy of
     DictType "Ix" _ [NewtypeTyCon (Fin n)] -> return $ DictCon $ IxFin n
     DictType "Data" _ [t] -> do
@@ -3299,7 +2842,6 @@
         _ -> return dict
 {-# SCC synthTerm #-}
 
-<<<<<<< HEAD
 withGivenBinders
   :: (SinkableE e, RenameE e) => Abs (Nest (WithExpl CBinder)) e n
   -> (forall l. DExt n l => Nest (WithExpl CBinder) n l -> e l -> SyntherM l a)
@@ -3318,23 +2860,22 @@
        argTy <- renameM $ binderType b
        withFreshBinder (getNameHint b) argTy \b' -> do
          givens <- case expl of
-           Inferred _ Synth -> return [Var $ binderName b']
+           Inferred _ (Synth _) -> return [Var $ binderName b']
            _ -> return []
          s <- getSubst
          liftSubstReaderT $ extendGivens givens $
            runSubstReaderT (s <>> b@>binderName b') $
              go rest \rest' -> cont (Nest (WithExpl expl b') rest')
-=======
+
 isMethodAccessAllowedBy :: EnvReader m =>  RequiredMethodAccess -> InstanceName n -> m n Bool
 isMethodAccessAllowedBy access instanceName = do
   InstanceDef className _ _ (InstanceBody _ methods) <- lookupInstanceDef instanceName
   let numInstanceMethods = length methods
-  ClassDef _ _ _ _ methodTys <- lookupClassDef className
+  ClassDef _ _ _ _ _ methodTys <- lookupClassDef className
   let numClassMethods = length methodTys
   case access of
     Full                  -> return $ numClassMethods == numInstanceMethods
     Partial numReqMethods -> return $ numReqMethods   <= numInstanceMethods
->>>>>>> 82876ec1
 
 synthDictFromGiven :: DictType n -> SyntherM n (SynthAtom n)
 synthDictFromGiven targetTy = do
@@ -3362,7 +2903,7 @@
     args <- runSubstReaderT idSubst $ go (sink targetTop) (sink $ Abs bsTop resultTyTop)
     zonk $ ListE args
   forM args \case
-    DictHole _ argTy -> liftExceptAlt (typeAsSynthType argTy) >>= synthTerm
+    DictHole _ argTy req -> liftExceptAlt (typeAsSynthType argTy) >>= flip synthTerm req
     arg -> return arg
  where
    go :: EmitsInf o
@@ -3378,7 +2919,7 @@
        arg <- liftSubstReaderT case expl of
          Explicit -> error "instances shouldn't have explicit args"
          Inferred _ Unify -> Var <$> freshInferenceName argTy
-         Inferred _ Synth -> return $ DictHole (AlwaysEqual Nothing) argTy
+         Inferred _ (Synth req) -> return $ DictHole (AlwaysEqual Nothing) argTy req
        liftM (arg:) $ extendSubst (b@>SubstVal arg) $ go target (Abs rest proposed)
 
 synthDictForData :: forall n. DictType n -> SyntherM n (SynthAtom n)
@@ -3411,54 +2952,6 @@
     success = return $ DictCon $ DataData ty
 synthDictForData dictTy = error $ "Malformed Data dictTy " ++ pprint dictTy
 
-<<<<<<< HEAD
-=======
--- TODO: This seems... excessively expensive?
-getInstanceType :: InstanceName n -> SyntherM n (SynthType n)
-getInstanceType instanceName = do
-  InstanceDef className bs params _ <- lookupInstanceDef instanceName
-  ClassDef classSourceName _ _ _ _ <- lookupClassDef className
-  liftEnvReaderM $ refreshAbs (Abs bs (ListE params)) \bs' (ListE params') -> do
-    className' <- sinkM className
-    return $ go bs' classSourceName className' params'
-  where
-    go :: Nest RolePiBinder n l -> SourceName -> ClassName l -> [CAtom l] -> SynthType n
-    go bs classSourceName className params = case bs of
-      Empty -> SynthDictType $ DictType classSourceName className params
-      Nest (RolePiBinder b ty arr _) rest ->
-        let restTy = go rest classSourceName className params
-        in SynthPiType arr $ Abs (b:>ty) restTy
-{-# SCC getInstanceType #-}
-
-instantiateSynthArgs :: DictType n -> SynthType n -> SyntherM n [CAtom n]
-instantiateSynthArgs target synthTy = do
-  ListE args <- {-# SCC argSolving #-} (liftExceptAlt =<<) $ liftSolverM $ solveLocal do
-    target' <- sinkM target
-    synthTy' <- sinkM synthTy
-    args <- {-# SCC argInstantiation #-} instantiateSynthArgsRec [] target' emptyInFrag synthTy'
-    zonk $ ListE args
-  forM args \case
-    DictHole _ argTy access -> liftExceptAlt (typeAsSynthType argTy) >>= (flip synthTerm access)
-    arg -> return arg
-
-instantiateSynthArgsRec
-  :: EmitsInf n
-  => [Atom CoreIR n] -> DictType n -> SubstFrag AtomSubstVal n l n
-  -> SynthType l -> SolverM n [CAtom n]
-instantiateSynthArgsRec prevArgsRec dictTy subst synthTy = case synthTy of
-  SynthPiType arrow (Abs (b:>argTy) resultTy) -> do
-    argTy' <- applySubst subst argTy
-    param <- case arrow of
-      ImplicitArrow -> Var <$> freshInferenceName argTy'
-      ClassArrow access -> do
-        return $ DictHole (AlwaysEqual Nothing) argTy' access
-      _ -> error $ "Not a valid arrow type for synthesis: " ++ pprint arrow
-    instantiateSynthArgsRec (param:prevArgsRec) dictTy (subst <.> b @> SubstVal param) resultTy
-  SynthDictType dictTy' -> do
-    unify dictTy =<< applySubst subst dictTy'
-    return $ reverse prevArgsRec
-
->>>>>>> 82876ec1
 instance GenericE Givens where
   type RepE Givens = HashMapE (EKey SynthType) SynthAtom
   fromE (Givens m) = HashMapE m
