-- Copyright 2019 Google LLC
--
-- Use of this source code is governed by a BSD-style
-- license that can be found in the LICENSE file or at
-- https://developers.google.com/open-source/licenses/bsd

{-# LANGUAGE GeneralizedNewtypeDeriving #-}

module Util (group, ungroup, pad, padLeft, delIdx, replaceIdx,
             insertIdx, mvIdx, mapFst, mapSnd, splitOn, traverseFun,
             composeN, mapMaybe, uncons, repeated,
             showErr, listDiff, splitMap, enumerate, restructure,
             onSnd, onFst, highlightRegion, findReplace, swapAt, uncurry3,
<<<<<<< HEAD
             bindM2, foldMapM, lookupWithIdx) where
=======
             bindM2, foldMapM, (...)) where
>>>>>>> 616e729a

import Data.List (sort)
import Prelude
import qualified Data.Set as Set
import qualified Data.Map.Strict as M
import Control.Monad.State.Strict

swapAt :: Int -> a -> [a] -> [a]
swapAt _ _ [] = error "swapping to empty list"
swapAt 0 y (_:xs) = y:xs
swapAt n y (x:xs) = x:(swapAt (n-1) y xs)

onFst :: (a -> b) -> (a, c) -> (b, c)
onFst f (x, y) = (f x, y)

onSnd :: (a -> b) -> (c, a) -> (c, b)
onSnd f (x, y) = (x, f y)

enumerate :: Traversable f => f a -> f (Int, a)
enumerate xs = evalState (traverse addCount xs) 0
  where addCount :: a -> State Int (Int, a)
        addCount x = do n <- get
                        put (n + 1)
                        return (n, x)

splitMap :: Ord k => [k] -> M.Map k v -> (M.Map k v, M.Map k v)
splitMap ks m = let ks' = Set.fromList ks
                    pos = M.filterWithKey (\k _ -> k `Set.member` ks') m
                in (pos, m M.\\ pos)

listDiff :: Ord a => [a] -> [a] -> [a]
listDiff xs ys = Set.toList $ Set.difference (Set.fromList xs) (Set.fromList ys)

showErr :: Show e => Either e a -> Either String a
showErr (Left e) = Left (show e)
showErr (Right x) = Right x

group :: (Ord a) => [(a,b)] -> [(a, [b])]
group [] = []
group ((k,v):xs) =
  let (prefix, suffix) = span ((== k) . fst) xs
      g = v:(map snd prefix)
  in (k, g) : group suffix

ungroup ::  [(a, [b])] -> [(a,b)]
ungroup [] = []
ungroup ((k,vs):xs) = (zip (repeat k) vs) ++ ungroup xs

uncons :: [a] -> (a, [a])
uncons (x:xs) = (x, xs)
uncons [] = error "whoops! [uncons]"

pad :: a -> Int -> [a] -> [a]
pad v n xs = xs ++ replicate (n - length(xs)) v

padLeft :: a -> Int -> [a] -> [a]
padLeft v n xs = replicate (n - length(xs)) v ++ xs

delIdx :: Int -> [a] -> [a]
delIdx i xs = case splitAt i xs of
  (prefix, _:suffix) -> prefix ++ suffix
  (prefix, []) -> prefix -- Already not there

replaceIdx :: Int -> a -> [a] -> [a]
replaceIdx i x xs = case splitAt i xs of
  (prefix, _:suffix) -> prefix ++ (x:suffix)
  (prefix, []) -> prefix ++ [x]

insertIdx :: Int -> a -> [a] -> [a]
insertIdx i x xs = case splitAt i xs of
  (prefix, suffix) -> prefix ++ (x:suffix)

mvIdx :: Int -> Int -> [a] -> [a]
mvIdx i j xs | j == i = xs
             | j < i = let x = xs!!i
                       in insertIdx j x . delIdx i $ xs
             | otherwise = let x = xs!!i
                           in  delIdx i . insertIdx j x $ xs

mapFst :: (a -> b) -> [(a, c)] -> [(b, c)]
mapFst f zs = [(f x, y) | (x, y) <- zs]

mapSnd :: (a -> b) -> [(c, a)] -> [(c, b)]
mapSnd f zs = [(x, f y) | (x, y) <- zs]

mapMaybe :: (a -> Maybe b) -> [a] -> [b]
mapMaybe _ [] = []
mapMaybe f (x:xs) = let rest = mapMaybe f xs
                    in case f x of
                        Just y  -> y : rest
                        Nothing -> rest

composeN :: Int -> (a -> a) -> a -> a
composeN n f = foldr (.) id (replicate n f)

repeated :: Ord a => [a] -> [a]
repeated = repeatedSorted . sort

repeatedSorted :: Eq a => [a] -> [a]
repeatedSorted [] = []
repeatedSorted [_] = []
repeatedSorted (x:y:rest) | x == y = [x] ++ repeatedSorted (dropWhile (== x) rest)
                          | otherwise = repeatedSorted (y:rest)

splitOn :: (a -> Bool) -> [a] -> [[a]]
splitOn f s = let (prefix, suffix) = break f s
              in case suffix of
                   [] -> [prefix]
                   _:xs -> prefix : splitOn f xs

restructure :: Traversable f => [a] -> f b -> f a
restructure xs structure = evalState (traverse procLeaf structure) xs
  where procLeaf :: b -> State [a] a
        procLeaf _ = do ~(x:rest) <- get
                        put rest
                        return x

highlightRegion :: (Int, Int) -> String -> String
highlightRegion pos@(low, high) s
  | low > high || high > length s = error $ "Bad region: \n"
                                              ++ show pos ++ "\n" ++ s
  | otherwise =
    -- TODO: flag to control line numbers
    -- (disabling for now because it makes quine tests tricky)
    -- "Line " ++ show (1 + lineNum) ++ "\n"

    allLines !! lineNum ++ "\n"
    ++ take start (repeat ' ') ++ take (stop - start) (repeat '^') ++ "\n"
  where
    allLines = lines s
    (lineNum, start, stop) = getPosTriple pos allLines

getPosTriple :: (Int, Int) -> [String] -> (Int, Int, Int)
getPosTriple (start, stop) lines_ = (lineNum, start - offset, stop')
  where
    lineLengths = map ((+1) . length) lines_
    lineOffsets = cumsum lineLengths
    lineNum = maxLT lineOffsets start
    offset = lineOffsets  !! lineNum
    stop' = min (stop - offset) (lineLengths !! lineNum)

cumsum :: [Int] -> [Int]
cumsum xs = scanl (+) 0 xs

maxLT :: Ord a => [a] -> a -> Int
maxLT [] _ = 0
maxLT (x:xs) n = if n < x then -1
                          else 1 + maxLT xs n

-- TODO: find a more efficient implementation
findReplace :: Eq a => [a] -> [a] -> [a] -> [a]
findReplace _ _ [] = []
findReplace old new s@(x:xs) =
  if take n s == old
    then new ++ recur (drop n s)
    else x : recur xs
  where n = length old
        recur = findReplace old new

traverseFun :: Traversable t => (a -> s -> (b, s)) -> t a -> s -> (t b, s)
traverseFun f xs s = runState (traverse (asState . f) xs) s

asState :: (s -> (a, s)) -> State s a
asState f = do
  s <- get
  let (ans, s') = f s
  put s'
  return ans

uncurry3 :: (a -> b -> c -> d) -> (a, b, c) -> d
uncurry3 f (x, y, z) = f x y z

bindM2 :: Monad m => (a -> b -> m c) -> m a -> m b -> m c
bindM2 f ma mb = do
  a <- ma
  b <- mb
  f a b

(...) :: (c -> d) -> (a -> b -> c) -> a -> b -> d
f ... g = \x y -> f $ g x y

foldMapM :: (Monad m, Monoid w, Foldable t) => (a -> m w) -> t a -> m w
foldMapM f xs = foldM (\acc x -> (acc<>) <$> f x ) mempty xs

lookupWithIdx :: Eq a => a -> [(a, b)] -> Maybe (Int, b)
lookupWithIdx k vals = lookup k $ [(x, (i, y)) | (i, (x, y)) <- zip [0..] vals]<|MERGE_RESOLUTION|>--- conflicted
+++ resolved
@@ -11,11 +11,7 @@
              composeN, mapMaybe, uncons, repeated,
              showErr, listDiff, splitMap, enumerate, restructure,
              onSnd, onFst, highlightRegion, findReplace, swapAt, uncurry3,
-<<<<<<< HEAD
-             bindM2, foldMapM, lookupWithIdx) where
-=======
-             bindM2, foldMapM, (...)) where
->>>>>>> 616e729a
+             bindM2, foldMapM, lookupWithIdx, (...)) where
 
 import Data.List (sort)
 import Prelude
