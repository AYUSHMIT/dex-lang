:p 1.0 + 2.0
> 3.0

:p
   double = \x. x * 2.0
   double 10.0
> 20.0

:p isum (iota (Fin 10))
> 45

:p
   x = iota (Fin 10)
   isum (for i. x.i)
> 45

:p
   vdot' : n:Type ?-> n=>Real -> n=>Real -> Real =
     \x y. sum (for i. x.i * y.i * 2.0)
   x = iota (Fin 3)
   y = map i2r x
   vdot' y y
> 10.0

:p
   x = iota $ Fin 3
   y = iota $ Fin 4
   z = for i j. i2r x.i * i2r y.j
   sum (for i. sum z.i)
> 18.0

-- :p randint (hash 0 0) 10
-- :p let x = unpack range 10000
--        key = hash 0
--    in sum (for i: randint (key x.i) 10)
NArr = Fin 7

arr = iota NArr

:p for i:NArr. iadd (iota _).i (iota _).i
> [0, 2, 4, 6, 8, 10, 12]

:p isum for i:NArr. 1
> 7

fun = \y. sum (map i2r arr) + y

:p fun 3.0
> 24.0

:p arr
> [0, 1, 2, 3, 4, 5, 6]

:p fold 0 \i. iadd arr.i
> 21

:p 6.0 - 10.0
> -4.0

:p (\(x, y). x + y) (1.0, 2.0)
> 3.0

:p
   f : a:Type ?-> b:Type ?-> (a -> b & a) -> b =
     \(x, y). x y
   f (\x. x, 1)
> 1

:p
   (x,y) = ((1.0,2.0),3.0)
   (x1, x2) = x
   x1 + x2 + y
> 6.0

:p
   x = (1.0,2.0)
   (y,z) = x
   y + z
> 3.0

-- :p let f (x, y) = x + 2 * y;
--        z.i = (x.i, x.i * x.i)
--    in sum (for i. f z.i)
:p exp 1.0
> 2.7182817

:p log 1.0
> 0.0

:p sqrt 2.0
> 1.4142135

:p sin 3.14159
> 2.6535897e-6

:p cos 0.0
> 1.0

:p tan 1.57079
> 158057.9

s = 1.0

:p s
> 1.0

:p [2, 4, 8]
> [2, 4, 8]

:p
   xs = [2,1,0]
   for i. iadd xs.i 10
> [12, 11, 10]

cumsumplus : n=>Real -> n=>Real =
 \xs. snd $ scan 0.0 \i c.
   ans = c + xs.i
   (ans, 1.0 + ans)

:p cumsumplus [1.0, 2.0, 3.0]
> [2.0, 4.0, 7.0]

:p [False, False, True]
> [False, False, True]

:p [False, True, True, False]  -- testing again because it's been flaky
> [False, True, True, False]

:p (True, False)
> (True, False)

:p 1.0 > 2.0
> False

:p 1.0 > neg 2.0
> True

:p 1.0 < 2.0
> True

:p b2i (1.0 < 2.0)
> 1

:p [ 1 < 2, 1.0 < 2.0,  2 < 2, 2.0 < 2.0, 2 < 1, 2.0 < 1.0]
> [True, True, False, False, False, False]

:p [ 1 > 2, 1.0 > 2.0,  2 > 2, 2.0 > 2.0, 2 > 1, 2.0 > 1.0]
> [False, False, False, False, True, True]

:p [ 1 <= 2, 1.0 <= 2.0,  2 <= 2, 2.0 <= 2.0, 2 < 1, 2.0 < 1.0]
> [True, True, True, True, False, False]

:p [ 1 >= 2, 1.0 >= 2.0,  2 >= 2, 2.0 >= 2.0, 2 >= 1, 2.0 >= 1.0]
> [False, False, True, True, True, True]

N3 = Fin 3
N4 = Fin 4

mat = for i:N3 j:N4. iadd (iota _).i (imul 10 (iota _).j)

-- :p isum for (i,j). mat.i.j
-- > 192

litArr = [10, 5, 3]

:p mod 5 3
> 2

:p size (Fin 3)
> 3

:p for i:(Fin 3). 1
> [1, 1, 1]

:p
   (k, _) = (iadd 1 2, 3)
   for i:(Fin 6). iadd k (ordinal i)
> [3, 4, 5, 6, 7, 8]

:p
   k = newKey 0
   mean for i:(Fin 100). randn (ixkey k i)
> -0.115799494

:p
   k = newKey 0
   mean for i:(Fin 100). sq $ randn (ixkey k i)
> 1.2581897

:p for i:(Fin 3) j:(Fin 2). rand $ ixkey2 (newKey 11) i j
> [[0.47415292, 0.9145164], [0.7944602, 0.27679908], [0.58958626, 0.7116251]]

:p
  x = for i:(Fin 3). 0
  x
> [0, 0, 0]

:p
   x = for i:(Fin 3). for j:(Fin 4). 0
   x
> [[0, 0, 0, 0], [0, 0, 0, 0], [0, 0, 0, 0]]

:p fold (for i:(Fin 3). 0.0) $ \i:(Fin 2) c. (for j. c.j + i2r (ordinal j))
> [0.0, 2.0, 4.0]

:p
   mat2 = for i:(Fin 4) j:(Fin 4) . ordinal i
   tmp = for i. mat2.i.i
   tmp
> [0, 1, 2, 3]

:p
  x = [[0, 1], [2, 3]]
  xt = for i j. x.j.i
  xt
> [[0, 2], [1, 3]]

:p
  (x, y) = (1, (2,3))
  (x, y)
> (1, (2, 3))

:p for i:(Fin 3). i
> [0@(Fin 3), 1@(Fin 3), 2@(Fin 3)]

:p for i:(Fin 3). i
> [0@(Fin 3), 1@(Fin 3), 2@(Fin 3)]

:p fromOrdinal (Fin 1) 0
> 0@(Fin 1)

-- TODO: fix
-- :p [0].([asidx 0].(asidx 0))
-- > 0

:p select True 1 2
> 1

:p select False 1.0 2.0
> 2.0

:p select True [1,2,3] [10,20,30]
> [1, 2, 3]

:p select False [1,2,3] [10,20,30]
> [10, 20, 30]

:p [(1, (for i:(Fin 2) . 3))].(fromOrdinal _ 0)
> (1, [3, 3])

:p (False && False, False && True, True && False, True && True)
> (False, (False, (False, True)))

:p (not False, not True)
> (True, False)

:p (False || False, False || True, True || False, True || True)
> (False, (True, (True, True)))

:p [(for i:(Fin 1). (False, for j:(Fin 2). 1.0)), [(True, for k:(Fin 2) . 2.0)]]
> [[(False, [1.0, 1.0])], [(True, [2.0, 2.0])]]

-- TODO: parse negative integer literals
-- :p (mod 5 3, mod 7 3, mod (-1) 3, mod -5 3)
-- > (2, 1, 2, 1)

:p [[1,2], for i. 3]
> [[1, 2], [3, 3]]

:p select False [1, 2] (for i. 3)
> [3, 3]

:p fold [1, 2] \i:(Fin 3) c. for j. 4
> [4, 4]

:p select True (1,2) (2,3)
> (1, 2)

:p select False (1,[2,3]) (4, for _ . 3)
> (4, [3, 3])

:p select False () ()
> ()

:p [1,2,3].(fromOrdinal (Fin 3) 1 )
> 2

:p fold (1.0, 2.0) \i:(Fin 2) (x, y). (y, x)
> (1.0, 2.0)

:p fold (1.0, 2.0) \i:(Fin 3) (x, y). (y, x)
> (2.0, 1.0)

:p id 2
> 2
:p min 2.0 3.0
> 2.0

:p minBy sq 0.5 (-2.0)
> 0.5

:p minimum [2.0, 3.0, 4.0, 1.5, 7.0]
> 1.5

:p minimumBy fst [(2.0, 20), (1.5, 15), (10.0, 100)]
> (1.5, 15)

:p max 2.0 3.0
> 3.0

:p maxBy sq 0.5 (-2.0)
> -2.0

:p maximum [2.0, 4.0, 1.5, 7.0]
> 7.0

:p maximumBy fst [(2.0, 20), (1.5, 15), (10.0, 100)]
> (10.0, 100)

-- TODO: prefix negation for literals!
:p (1 == 2, (-1) == (-1), 1 < 2, -1 < 2, 2 < (-1))
> (False, (True, (True, (True, False))))

:p (1. == 2., (-1.) == (-1.), 1. < 2., (-1.) < 2., 2. < (-1.))
> (False, (True, (True, (True, False))))

:p for i:(Fin 7). select (i < (fromOrdinal _ 3)) 1 2
> [1, 1, 1, 2, 2, 2, 2]

σ = 1.0 + 2.0

:p σ
> 3.0

δ : Int -> Int = \x. x

:p δ 3
> 3

:p select True 1 2
> 1

:p select True [1,2] [2,3]
> [1, 2]

:p select True (1,2) (2,3)
> (1, 2)

:p
  x = 1; x == x
> True

:p 1 `iadd` 2
> 3

:p slice [1,2,3,4,5] 2 (Fin 3)
> [3, 4, 5]

-- TODO: test file specifically for parse errors (including testing error messages)
:p
   f : Real->Real = \x.
     -- line comment should be ok here
     2.0 * x
   f 1.0
> 2.0

-- Not sure why the ordinary `sum/for` version doesn't work anymore
:p
    n = iadd 3 7
    fsum \i:(Fin n). 1.0
> 10.0

:p
    n = 4
    fsum \i:(Fin n). 1.0
> 4.0

:p
  one = fromOrdinal (Fin 4) 1
  for i:(Fin 4). sum for j:(one..i). 1.0
> [0.0, 1.0, 2.0, 3.0]

:p
  one = fromOrdinal (Fin 4) 1
  for i:(Fin 4). sum for j:(one<..i). 1.0
> [0.0, 0.0, 1.0, 2.0]

:p
  one = fromOrdinal (Fin 4) 1
  for i:(Fin 4). sum for j:(one<..i). 1.0
> [0.0, 0.0, 1.0, 2.0]

:p
  one = fromOrdinal (Fin 4) 1
  for i:(Fin 4). sum for j:(one..<i). 1.0
> [0.0, 0.0, 1.0, 2.0]

:p
  one = fromOrdinal (Fin 4) 1
  for i:(Fin 4). sum for j:(one<..<i). 1.0
> [0.0, 0.0, 0.0, 1.0]

:p
  for i:(Fin 4). sum for j:(..i). 1.0
> [1.0, 2.0, 3.0, 4.0]

:p
  for i:(Fin 4). sum for j:(..<i). 1.0
> [0.0, 1.0, 2.0, 3.0]

:p
  for i:(Fin 4). sum for j:(i..). 1.0
> [4.0, 3.0, 2.0, 1.0]

:p
  for i:(Fin 4). sum for j:(i<..). 1.0
> [3.0, 2.0, 1.0, 0.0]

:p idiv 10 3
> 3

:p rem 10 3
> 1

:p
  xs = [10.,20.]
  ys = [1.,2.,3.]
  xys = for (i,j). xs.i + ys.j
  sum xys
> 102.0

:p
  xs = [10.,20.]
  ys = [1.,2.,3.]
  zs = [1.]
  xys = for (i,(j,k)). xs.i + ys.j + zs.k
  sum xys
> 108.0

:p
  xs = [[1,2],[3,4]]
  ys = for (i,j). xs.i.j
  zs = for (i,j). ys.(i,j)
  for i j. zs.(j,i)
> [[1, 3], [2, 4]]

:p argmin [1.0, 2.0, 0.4, 5.0]
> 2@(Fin 4)

:p select True (fromOrdinal (Fin 2) 0) (fromOrdinal (Fin 2) 1)
> 0@(Fin 2)

-- TODO: printing (also parsing) tables with alternative index sets
-- :p
--   xs = [[1],[2]]
--   for (i,j). xs.i.j
-- > [1, 2]@(2, 1)


-- TODO: injections
-- :p
--   xs = for i:5. 1.0
--   two = fromOrdinal (Fin 5) 2
--   for i:3. sum for j:(two<..). xs.(%inject(j))
-- > [2.0, 2.0, 2.0]

:p
  withState 0.0 \ref. for i:(Fin 4).
      c = get ref
      ref := c + 1.0
      c
> ([0.0, 1.0, 2.0, 3.0], 4.0)

:p
  withState 0.0 \ref. rof i:(Fin 4).
      c = get ref
      ref := c + 1.0
      c
> ([3.0, 2.0, 1.0, 0.0], 4.0)

def eitherFloor (x:Int|Real) : Int = case x
  Left i  -> i
  Right f -> floor f

:p eitherFloor (Right 1.2)
> 1

:p
  x : Int|Real = Right 1.2
  x
> (Right 1.2)

-- Sum types as flattened index sets!
def Weights (n:Type) (m:Type) : Type = n=>m=>Real
def Biases  (n:Type)          : Type = n=>Real
def Params  (n:Type) (m:Type) : Type = ((n&m)|n)=>Real

w = for i:(Fin 2). for j:(Fin 3). (i2r (ordinal i)) * 3.0 + (i2r (ordinal j))
b = for j:(Fin 2). neg (i2r (ordinal j) + 1.0)

def flatten ((w,b):(Weights n m & Biases n)): Params n m =
  for idx. case idx
    Left (i,j) -> w.i.j
    Right i    -> b.i

def unflatten (params:Params n m) : (Weights n m & Biases n) =
  ( for i. for j. params.(Left (i,j))
  , for i.        params.(Right i)    )

:p unflatten (flatten (w, b)) == (w, b)
> True

:p [1,2,3] == [1,2,3]
> True

:p [1,2,4] == [1,2,3]
> False

:p (1, 2) == (1, 2)
> True

:p (for i:(Fin 4). (1.0, ordinal i)) == (for i:(Fin 4). (1.0, ordinal i))
> True

:p (1, 1) == (1, 2)
> False

:p (for i:(Fin 4). 1.0) == (for i:(Fin 4). 2.0)
> False

-- Needed to avoid ambiguous type variables if both sides use the same constructor
def cmpEither (x:Int|Int) (y:Int|Int) : Bool = x == y

:p cmpEither (Left 1) (Left 1)
> True

:p cmpEither (Left 1) (Left 2)
> False

:p cmpEither (Left 1) (Right 1)
> False

<<<<<<< HEAD
-- TODO: debug and re-enable
-- -- TODO: within-module version of this (currently fails in Imp checking)
-- upperBound = isum $ for i:(Fin 4). 1
-- for j:(Fin upperBound). 1.0
-- > [1.0, 1.0, 1.0, 1.0]@(Fin aget Int[1])

-- (for i:(Fin upperBound). 1, for j:(Fin 2). 2)
-- > ([1, 1, 1, 1]@(Fin aget Int[1]), [2, 2])
=======
-- TODO: within-module version of this (currently fails in Imp checking)
upperBound = isum $ for i:(Fin 4). 1
for j:(Fin upperBound). 1.0
> [1.0, 1.0, 1.0, 1.0]

(for i:(Fin upperBound). 1, for j:(Fin 2). 2)
> ([1, 1, 1, 1], [2, 2])
>>>>>>> 9f91468e

for i:(Fin 4).
  x = iadd 1 1
  (x, x)
> [(2, 2), (2, 2), (2, 2), (2, 2)]

:p
  x = 2
  z = for i:(Fin 4).
        y = iadd 2 3
        (x, y)
  (x, z)
> (2, [(2, 5), (2, 5), (2, 5), (2, 5)])

for i:(Range 4 1). 1.0
> []@4...<1

x = isub 2 4
for i:(Range 0 x). 1.0
> []<|MERGE_RESOLUTION|>--- conflicted
+++ resolved
@@ -540,24 +540,13 @@
 :p cmpEither (Left 1) (Right 1)
 > False
 
-<<<<<<< HEAD
--- TODO: debug and re-enable
--- -- TODO: within-module version of this (currently fails in Imp checking)
--- upperBound = isum $ for i:(Fin 4). 1
--- for j:(Fin upperBound). 1.0
--- > [1.0, 1.0, 1.0, 1.0]@(Fin aget Int[1])
-
--- (for i:(Fin upperBound). 1, for j:(Fin 2). 2)
--- > ([1, 1, 1, 1]@(Fin aget Int[1]), [2, 2])
-=======
 -- TODO: within-module version of this (currently fails in Imp checking)
 upperBound = isum $ for i:(Fin 4). 1
-for j:(Fin upperBound). 1.0
+:p for j:(Fin upperBound). 1.0
 > [1.0, 1.0, 1.0, 1.0]
 
-(for i:(Fin upperBound). 1, for j:(Fin 2). 2)
+:p (for i:(Fin upperBound). 1, for j:(Fin 2). 2)
 > ([1, 1, 1, 1], [2, 2])
->>>>>>> 9f91468e
 
 for i:(Fin 4).
   x = iadd 1 1
