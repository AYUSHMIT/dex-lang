--- conflicted
+++ resolved
@@ -14,26 +14,18 @@
 module Embed (emit, emitTo, emitAnn, emitOp, buildDepEffLam, buildLamAux, buildPi,
               getAllowedEffects, withEffects, modifyAllowedEffects,
               buildLam, EmbedT, Embed, MonadEmbed, buildScoped, wrapDecls, runEmbedT,
-<<<<<<< HEAD
               runSubstEmbed, runEmbed, zeroAt, addAt, sumAt, getScope, reduceBlock,
-              app, add, mul, sub, neg, div', andE, reduceScoped, declAsScope,
-=======
-              runEmbed, zeroAt, addAt, sumAt, getScope, reduceBlock, withBinder,
-              app, add, iadd, mul, imul, sub, isub, neg, div', idiv, andE, reduceScoped, declAsScope,
->>>>>>> 9f91468e
+              app, add, mul, sub, neg, div', andE, iadd, imul, isub, idiv,
+              declAsScope, reduceScoped,
               select, selectAt, substEmbed, fromPair, getFst, getSnd,
               emitBlock, unzipTab, buildFor, isSingletonType, emitDecl, withNameHint,
               singletonTypeVal, mapScalars, scopedDecls, embedScoped, extendScope,
               embedExtend, boolToInt, intToReal, boolToReal, reduceAtom,
-<<<<<<< HEAD
               unpackConsList, emitRunWriter, tabGet, SubstEmbedT, runSubstEmbedT,
               TraversalDef, traverseModule, traverseBlock, traverseExpr,
-              traverseAtom) where
-=======
-              unpackConsList, emitRunWriter, tabGet, arrOffset, arrLoad,
+              traverseAtom, arrOffset, arrLoad,
               sumTag, getLeft, getRight, fromSum,
               indexSetSizeE, indexToIntE, intToIndexE, anyValue) where
->>>>>>> 9f91468e
 
 import Control.Applicative
 import Control.Monad
@@ -541,17 +533,12 @@
     let f' = reduceAtom scope f
     let x' = reduceAtom scope x
     -- TODO: Worry about variable capture. Should really carry a substitution.
-<<<<<<< HEAD
     case f' of
       Lam (Abs b (PureArrow, block)) ->
         reduceBlock scope $ subst (b@>x', scope) block
       TC (NewtypeApp ty xs) ->
         Just $ TC $ NewtypeApp ty (xs ++ [x'])
       _ -> Nothing
-  _ -> Nothing
-=======
-    Lam (Abs b (PureArrow, block)) <- return f'
-    reduceBlock scope $ subst (b@>x', scope) block
   _ -> Nothing
 
 indexSetSizeE :: MonadEmbed m => Type -> m Atom
@@ -630,5 +617,4 @@
 --      aborts the program if this really ends up being the case.
 anyValue t@(TC (IntRange _ _))        = Con $ AsIdx t $ IntVal 0
 anyValue t@(TC (IndexRange _ _ _))    = Con $ AsIdx t $ IntVal 0
-anyValue t = error $ "Expected a scalar type in anyValue, got: " ++ pprint t
->>>>>>> 9f91468e
+anyValue t = error $ "Expected a scalar type in anyValue, got: " ++ pprint t