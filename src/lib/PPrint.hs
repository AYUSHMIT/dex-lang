-- Copyright 2019 Google LLC
--
-- Use of this source code is governed by a BSD-style
-- license that can be found in the LICENSE file or at
-- https://developers.google.com/open-source/licenses/bsd

{-# LANGUAGE IncoherentInstances #-}  -- due to `ConRef`
{-# LANGUAGE UndecidableInstances #-}
{-# OPTIONS_GHC -Wno-orphans #-}

module PPrint (
  pprint, pprintCanonicalized, pprintList, asStr , atPrec, toJSONStr,
  PrettyPrec(..), PrecedenceLevel (..), prettyBlock, printLitBlock, printResult) where

import Data.Aeson hiding (Result, Null, Value, Success)
import GHC.Exts (Constraint)
import GHC.Float
import Control.Monad (void)
import Data.Foldable (toList, fold)
import Data.Functor ((<&>))
import qualified Data.ByteString.Lazy.Char8 as B
import qualified Data.Map.Strict as M
import Data.Text.Prettyprint.Doc.Render.Text
import Data.Text.Prettyprint.Doc
import Data.Text (Text, snoc, uncons, unsnoc, unpack)
import qualified Data.Set        as S
import Data.String (fromString)
import Data.Maybe (isNothing)
import qualified System.Console.ANSI as ANSI
import System.Console.ANSI hiding (Color)
import System.IO.Unsafe
import qualified System.Environment as E
import Numeric

import ConcreteSyntax
import Err
import LabeledItems
import IRVariants
import Name
import Occurrence (Count (Bounded), UsageInfo (..))
import Occurrence qualified as Occ
import Types.Core
import Types.Imp
import Types.Misc
import Types.Primitives
import Types.Source
import Util (restructure, Tree (..))

-- A DocPrec is a slightly context-aware Doc, specifically one that
-- knows the precedence level of the immediately enclosing operation,
-- and can decide to parenthesize itself accordingly.
-- For example, when printing `x = f (g 1)`, we know that
-- - We need parens around `(g 1)` because applying `f` binds
--   tighter than applying `g` (because application is left-associative)
-- - We do not need parens around `g` or 1, because there is nothing
--   there that may bind less tightly than the function applications.
-- - We also do not need parens around the whole RHS `f (g 1)`, because
--   the `=` binds less tightly than applying `f`.
--
-- This is accomplished in the `Expr` instance of `PrettyPrec` by
-- coding function application to require `ArgPrec` from the arguments
-- (via the default behavior of `prettyFromPrettyPrec`), but to
-- provide only `AppPrec` for the application expression itself.  The
-- outer application is not wrapped in parens because the let binding
-- prints its RHS at `LowestPrec`.
type DocPrec ann = PrecedenceLevel -> Doc ann

-- Specifies what kinds of operations are allowed to be printed at
-- this point without wrapping in parens.
data PrecedenceLevel =
    -- Any subexpression is allowed without parens
    LowestPrec
    -- Function application is allowed without parens, but nothing
    -- that binds less tightly
  | AppPrec
    -- Only single symbols and parens allowed
  | ArgPrec
  deriving (Eq, Ord)

class PrettyPrec a where
  prettyPrec :: a -> DocPrec ann

-- `atPrec prec doc` will ensure that the precedence level is at most
-- `prec` when running `doc`, wrapping with parentheses if needed.
-- To wit,
-- - `atPrec LowestPrec` means "wrap unless the context permits all
--   subexpressions unwrapped"
-- - `atPrec AppPrec` means "wrap iff the context requires ArgPrec"
-- - `atPrec ArgPrec` means "never wrap" (unless the
--   `PrecedenceLevel` ADT is extended later).
atPrec :: PrecedenceLevel -> Doc ann -> DocPrec ann
atPrec prec doc requestedPrec =
  if requestedPrec > prec then parens (align doc) else doc

prettyFromPrettyPrec :: PrettyPrec a => a -> Doc ann
prettyFromPrettyPrec = pArg

pAppArg :: (PrettyPrec a, Foldable f) => Doc ann -> f a -> Doc ann
pAppArg name as = align $ name <> group (nest 2 $ foldMap (\a -> line <> pArg a) as)

fromInfix :: Text -> Maybe Text
fromInfix t = do
  ('(', t') <- uncons t
  (t'', ')') <- unsnoc t'
  return t''

type PrettyPrecE e = (forall (n::S)       . PrettyPrec (e n  )) :: Constraint
type PrettyPrecB b = (forall (n::S) (l::S). PrettyPrec (b n l)) :: Constraint

pprintCanonicalized :: (HoistableE e, RenameE e, PrettyE e) => e n -> String
pprintCanonicalized e = canonicalizeForPrinting e \e' -> pprint e'

pprintList :: Pretty a => [a] -> String
pprintList xs = asStr $ vsep $ punctuate "," (map p xs)

layout :: LayoutOptions
layout = if unbounded then LayoutOptions Unbounded else defaultLayoutOptions
  where unbounded = unsafePerformIO $ (Just "1"==) <$> E.lookupEnv "DEX_PPRINT_UNBOUNDED"

asStr :: Doc ann -> String
asStr doc = unpack $ renderStrict $ layoutPretty layout $ doc

p :: Pretty a => a -> Doc ann
p = pretty

pLowest :: PrettyPrec a => a -> Doc ann
pLowest a = prettyPrec a LowestPrec

pApp :: PrettyPrec a => a -> Doc ann
pApp a = prettyPrec a AppPrec

pArg :: PrettyPrec a => a -> Doc ann
pArg a = prettyPrec a ArgPrec

instance IRRep r => Pretty (Block r n) where
  pretty (Block _ decls expr) = prettyBlock decls expr
instance IRRep r => PrettyPrec (Block r n) where
  prettyPrec (Block _ decls expr) = atPrec LowestPrec $ prettyBlock decls expr

prettyBlock :: (IRRep r, PrettyPrec (e l)) => Nest (Decl r) n l -> e l -> Doc ann
prettyBlock Empty expr = group $ line <> pLowest expr
prettyBlock decls expr = prettyLines decls' <> hardline <> pLowest expr
    where decls' = fromNest decls

fromNest :: Nest b n l -> [b UnsafeS UnsafeS]
fromNest Empty = []
fromNest (Nest b rest) = unsafeCoerceB b : fromNest rest

prettyLines :: (Foldable f, Pretty a) => f a -> Doc ann
prettyLines xs = foldMap (\d -> hardline <> p d) $ toList xs

instance PrettyPrec a => PrettyPrec [a] where
  prettyPrec xs = atPrec ArgPrec $ hsep $ map pLowest xs

instance PrettyE ann => Pretty (BinderP c ann n l)
  where pretty (b:>ty) = p b <> ":" <> p ty

instance IRRep r => Pretty (Expr r n) where pretty = prettyFromPrettyPrec
instance IRRep r => PrettyPrec (Expr r n) where
  prettyPrec (Atom x) = prettyPrec x
  prettyPrec (App f xs) = atPrec AppPrec $ pApp f <+> spaced (toList xs)
  prettyPrec (TopApp f xs) = atPrec AppPrec $ pApp f <+> spaced (toList xs)
  prettyPrec (TabApp f xs) = atPrec AppPrec $ pApp f <> "." <> dotted (toList xs)
  prettyPrec (Hof hof) = prettyPrec hof
  prettyPrec (Case e alts _ effs) = prettyPrecCase "case" e alts effs
  prettyPrec (TabCon _ _ es) = atPrec ArgPrec $ list $ pApp <$> es
  prettyPrec (UserEffectOp op) = prettyPrec op
  prettyPrec (RecordOp op) = prettyPrec op
  prettyPrec (PrimOp op) = prettyPrec op
  prettyPrec (DAMOp op) = prettyPrec op
  prettyPrec (ApplyMethod d i xs) = atPrec AppPrec $ "applyMethod" <+> p d <+> p i <+> p xs
  prettyPrec (RefOp ref eff) = atPrec LowestPrec case eff of
    MAsk        -> "ask" <+> pApp ref
    MExtend _ x -> "extend" <+> pApp ref <+> pApp x
    MGet        -> "get" <+> pApp ref
    MPut x      -> pApp ref <+> ":=" <+> pApp x
    IndexRef i  -> pApp ref <+> "!" <+> pApp i
    ProjRef  i  -> "proj" <+> pApp ref <+> p i

instance IRRep r => Pretty (RecordOp (Atom r n)) where pretty = prettyFromPrettyPrec
instance IRRep r => PrettyPrec (RecordOp (Atom r n)) where
  prettyPrec = \case
    RecordCons items rest -> atPrec LowestPrec $ "RecordCons" <+> pArg items <+> pArg rest
    RecordConsDynamic lab val rec -> atPrec LowestPrec $
      "RecordConsDynamic" <+> pArg lab <+> pArg val <+> pArg rec
    RecordSplit fields val -> atPrec AppPrec $
      "RecordSplit" <+> pArg fields <+> pArg val
    op -> atPrec ArgPrec $ p (show  op)

instance Pretty (UserEffectOp n) where pretty = prettyFromPrettyPrec
instance PrettyPrec (UserEffectOp n) where
  prettyPrec (Handle v args body) = atPrec LowestPrec $ p v <+> p args <+> prettyLam "\\_." body
  prettyPrec _ = error "not implemented"

prettyPrecCase :: IRRep r => Doc ann -> Atom r n -> [Alt r n] -> EffectRow r n -> DocPrec ann
prettyPrecCase name e alts effs = atPrec LowestPrec $
  name <+> pApp e <+> "of" <>
  nest 2 (foldMap (\alt -> hardline <> prettyAlt alt) alts
          <> effectLine effs)
  where
    effectLine :: IRRep r => EffectRow r n -> Doc ann
    effectLine Pure = ""
    effectLine row = hardline <> "case annotated with effects" <+> p row

prettyAlt :: IRRep r => Alt r n -> Doc ann
prettyAlt (Abs b body) = prettyBinderNoAnn b <+> "->" <> nest 2 (p body)

prettyBinderNoAnn :: Binder r n l -> Doc ann
prettyBinderNoAnn (b:>_) = p b

instance (IRRep r, PrettyPrecE e) => Pretty     (Abs (Binder r) e n) where pretty = prettyFromPrettyPrec
instance (IRRep r, PrettyPrecE e) => PrettyPrec (Abs (Binder r) e n) where
  prettyPrec (Abs binder body) = atPrec LowestPrec $ "\\" <> p binder <> "." <> pLowest body

instance IRRep r => Pretty (DeclBinding r n) where
  pretty (DeclBinding ann ty expr) =
    "Decl" <> p ann <> indented (               "type: " <+> p ty
                                 <> hardline <> "value:" <+> p expr)

instance IRRep r => Pretty (Decl r n l) where
  pretty (Let b (DeclBinding ann ty rhs)) =
    align $ annDoc <> p (b:>ty) <+> "=" <> (nest 2 $ group $ line <> pLowest rhs)
    where annDoc = case ann of NoInlineLet -> pretty ann <> " "; _ -> pretty ann

instance IRRep r => Pretty (PiType r n) where
  pretty (PiType bs effs resultTy) =
    (spaced $ fromNest $ bs) <+> "->" <+> "{" <> p effs <> "}" <+> p resultTy

instance IRRep r => Pretty (LamExpr r n) where pretty = prettyFromPrettyPrec
instance IRRep r => PrettyPrec (LamExpr r n) where
  prettyPrec (LamExpr bs body) =
    atPrec LowestPrec $ prettyLam (p bs <> ".") body

instance IRRep r => Pretty (DestLamExpr r n) where pretty = prettyFromPrettyPrec
instance IRRep r => PrettyPrec (DestLamExpr r n) where
  prettyPrec (DestLamExpr bs body) =
    atPrec LowestPrec $ prettyLam (p bs <> ".") body

instance IRRep r => Pretty (IxType r n) where
  pretty (IxType ty dict) = parens $ "IxType" <+> pretty ty <> prettyIxDict dict

instance Pretty (DictExpr n) where
  pretty d = case d of
    InstanceDict name args -> "Instance" <+> p name <+> p args
    InstantiatedGiven v args -> "Given" <+> p v <+> p (toList args)
    SuperclassProj d' i -> "SuperclassProj" <+> p d' <+> p i
    IxFin n -> "Ix (Fin" <+> p n <> ")"
    DataData a -> "Data " <+> p a

instance IRRep r => Pretty (IxDict r n) where
  pretty = \case
    IxDictAtom x -> p x
    IxDictRawFin n  -> "Ix (RawFin " <> p n <> ")"
    IxDictSpecialized _ d xs -> p d <+> p xs

instance Pretty (DictType n) where
  pretty (DictType classSourceName _ params) =
    p classSourceName <+> spaced params

instance IRRep r => Pretty (DepPairType r n) where pretty = prettyFromPrettyPrec
instance IRRep r => PrettyPrec (DepPairType r n) where
  prettyPrec (DepPairType b rhs) =
    atPrec ArgPrec $ align $ group $ parens $ p b <+> "&>" <> nest 2 (line <> p rhs)

instance Pretty (EffectOpType n) where
  pretty (EffectOpType pol ty) = "[" <+> p pol <+> ":" <+> p ty <+> "]"

instance Pretty (CoreLamExpr n) where
  pretty (CoreLamExpr _ lam) = p lam

instance IRRep r => Pretty (Atom r n) where pretty = prettyFromPrettyPrec
instance IRRep r => PrettyPrec (Atom r n) where
  prettyPrec atom = case atom of
    Var v -> atPrec ArgPrec $ p v
    Lam lam   -> atPrec LowestPrec $ p lam
    Pi piType -> atPrec LowestPrec $ align $ p piType
    TabPi piType -> atPrec LowestPrec $ align $ p piType
    DepPairTy ty -> prettyPrec ty
    DepPair x y _ -> atPrec ArgPrec $ align $ group $
        parens $ p x <+> ",>" <+> p y
    TC  e -> prettyPrec e
    Con e -> prettyPrec e
    Eff e -> atPrec ArgPrec $ p e
    PtrVar v -> atPrec ArgPrec $ p v
    DictCon d -> atPrec LowestPrec $ p d
    DictTy  t -> atPrec LowestPrec $ p t
    RepValAtom x -> atPrec LowestPrec $ pretty x
    ProjectElt idxs v ->
      atPrec LowestPrec $ "ProjectElt" <+> p idxs <+> p v
    NewtypeCon con x -> prettyPrecNewtype con x
    NewtypeTyCon con -> prettyPrec con
    SimpInCore x -> prettyPrec x
    DictHole _ e Full        -> atPrec LowestPrec $ "synthesize" <+> pApp e
    DictHole _ e (Partial n) -> atPrec LowestPrec $ "synthesize" <+> pApp e <+> (parens $ p n)

instance Pretty (SimpInCore n) where pretty = prettyFromPrettyPrec
instance PrettyPrec (SimpInCore n) where
  prettyPrec = \case
    LiftSimp ty x -> atPrec ArgPrec $ "<embedded-simp-atom " <+> p x <+> " : " <+> p ty <+> ">"
    LiftSimpFun ty x -> atPrec ArgPrec $ "<embedded-simp-function " <+> p x <+> " : " <+> p ty <+> ">"
    ACase e alts _ -> atPrec AppPrec $ "acase" <+> p e <+> p alts
    TabLam _ lamExpr -> atPrec AppPrec $ "tablam" <+> p lamExpr

instance IRRep r => Pretty (RepVal r n) where
  pretty (RepVal ty tree) = "<RepVal " <+> p tree <+> ":" <+> p ty <> ">"

instance Pretty a => Pretty (Tree a) where
  pretty = \case
    Leaf x -> pretty x
    Branch xs -> pretty xs

instance Pretty Projection where
  pretty = \case
    UnwrapNewtype -> "u"
    ProjectProduct i -> p i

prettyRecordTyRow :: FieldRowElems n -> Doc ann -> DocPrec ann
prettyRecordTyRow elems separator = do
  atPrec ArgPrec $ align $ group $ braces $ (prefix <>) $
    concatWith (surround $ line <> separator <> " ") $ p <$> fromFieldRowElems elems
    where prefix = case fromFieldRowElems elems of
                      [] -> separator
                      [DynFields _] -> separator
                      _ -> mempty

instance Pretty (FieldRowElem n) where
  pretty = \case
    StaticFields items -> concatWith (surround $ line <> "& ") $
      withLabels items <&> \(l, _, ty) -> p l <> ":" <+> pLowest ty
    DynField  l ty -> "@" <> p l <> ":" <+> p ty
    DynFields f    -> "..." <> p f

prettyExtLabeledItems :: (PrettyPrec a, PrettyPrec b)
  => ExtLabeledItems a b -> Maybe (Doc ann) -> Doc ann -> Doc ann -> DocPrec ann
prettyExtLabeledItems (Ext (LabeledItems row) rest) prefix separator bindwith =
  atPrec ArgPrec $ align $ group $ innerDoc
  where
    elems = concatMap (\(k, vs) -> map (k,) (toList vs)) (M.toAscList row)
    fmtElem (label, v) = p label <> bindwith <+> pLowest v
    docs = map fmtElem elems
    suffix = case rest of
      Just v -> separator <> " ..." <> pArg v
      Nothing -> if length docs == 0 && isNothing prefix then separator else mempty
    innerDoc = "{" <> flatAlt " " ""
      <> (case prefix of Nothing -> mempty; Just pref -> pref <> separator <> " ")
      <> concatWith (surround (separator <> " ")) docs
      <> suffix <> "}"

prettyLabeledItems :: PrettyPrec a
  => LabeledItems a -> Doc ann -> Doc ann -> DocPrec ann
prettyLabeledItems items =
  prettyExtLabeledItems (Ext items (Nothing :: Maybe ())) Nothing

forStr :: ForAnn -> Doc ann
forStr Fwd = "for"
forStr Rev = "rof"

instance Pretty (CorePiType n) where
  pretty (CorePiType appExpl bs eff resultTy) =
    prettyBindersWithExpl bs <+> p appExpl <> prettyEff <> p resultTy
    where
      prettyEff = case eff of
        Pure -> space
        _    -> space <> pretty eff <> space

prettyBindersWithExpl :: forall b n l ann. PrettyB b
  => Nest (WithExpl b) n l -> Doc ann
prettyBindersWithExpl bs = do
  let groups = groupByExpl $ fromNest bs
  let groups' = case groups of [] -> [(Explicit, [])]
                               _  -> groups
  mconcat [withExplParens expl $ commaSep bsGroup | (expl, bsGroup) <- groups']

groupByExpl :: [WithExpl b UnsafeS UnsafeS] -> [(Explicitness, [b UnsafeS UnsafeS])]
groupByExpl [] = []
groupByExpl (WithExpl expl b:bs) = do
  let (matches, rest) = span (\(WithExpl expl' _) -> expl == expl') bs
  let matches' = map withoutExpl matches
  (expl, b:matches') : groupByExpl rest

withExplParens :: Explicitness -> Doc ann -> Doc ann
withExplParens Explicit x = parens x
withExplParens (Inferred _ Unify) x = braces   $ x
withExplParens (Inferred _ Synth) x = brackets x

instance IRRep r => Pretty (TabPiType r n) where
  pretty (TabPiType (b :> IxType ty dict) body) = let
    prettyBody = case body of
      Pi subpi -> pretty subpi
      _ -> pLowest body
    prettyBinder = case dict of
      IxDictRawFin n -> if binderName b `isFreeIn` body
        then parens $ p b <> ":" <> prettyTy
        else prettyTy
        where prettyTy = "RawFin" <+> p n
      _ -> prettyBinderHelper (b:>ty) body
    in prettyBinder <> prettyIxDict dict <> (group $ line <> "=>" <+> prettyBody)

-- A helper to let us turn dict printing on and off.  We mostly want it off to
-- reduce clutter in prints and error messages, but when debugging synthesis we
-- want it on.
prettyIxDict :: IRRep r => IxDict r n -> Doc ann
prettyIxDict dict = if False then " " <> p dict else mempty

prettyBinderHelper :: IRRep r => HoistableE e => Binder r n l -> e l -> Doc ann
prettyBinderHelper (b:>ty) body =
  if binderName b `isFreeIn` body
    then parens $ p (b:>ty)
    else p ty

<<<<<<< HEAD
=======
data PrettyLamType = PrettyLam | PrettyFor ForAnn deriving (Eq)

prettyLamHelper :: IRRep r => Arrow -> LamExpr r n -> PrettyLamType -> Doc ann
prettyLamHelper arr' lamExpr lamType = uncurry prettyLam $ rec arr' lamExpr True
 where
  wrap :: Arrow -> Doc ann -> Doc ann
  wrap arr arg = case lamType of
    PrettyLam -> case arr of
      PlainArrow    -> arg
      LinArrow      -> arg
      ImplicitArrow -> "{" <> arg <> "}"
      ClassArrow Full        -> "[" <> arg <> "]"
      ClassArrow (Partial n) -> "[" <> arg <+> (parens $ pretty n) <> "]"
    PrettyFor _ -> arg
  rec :: IRRep r => Arrow -> LamExpr r n -> Bool -> (Doc ann, Block r n)
  rec arr lam first = case lam of
    UnaryLamExpr (b:>ty) body' -> do
      let thisOne = (if first then "" else line) <> wrap arr (p (b:>ty))
      case inlineLastDeclBlock body' of
        Abs Empty (Atom (Lam next arrNext _)) ->
          let (binders', block) = rec arrNext next False
          in (thisOne <> binders', unsafeCoerceE block)
        Abs Empty (Hof (For ann dict next))
          | lamType == PrettyFor ann ->
              let (binders', block) = rec PlainArrow next False
              in (thisOne <> prettyIxDict dict <> binders', unsafeCoerceE block)
        _ -> (thisOne <> ".", unsafeCoerceE body')
    _ -> error "expected a unary lambda expression"

>>>>>>> 82876ec1
prettyLam :: Pretty a => Doc ann -> a -> Doc ann
prettyLam binders body =
  group $ group (nest 4 $ binders) <> group (nest 2 $ p body)

_inlineLastDeclBlock :: IRRep r => Block r n -> Abs (Nest (Decl r)) (Expr r) n
_inlineLastDeclBlock (Block _ decls expr) = inlineLastDecl decls expr

inlineLastDecl :: IRRep r => Nest (Decl r) n l -> Atom r l -> Abs (Nest (Decl r)) (Expr r) n
inlineLastDecl Empty result = Abs Empty $ Atom result
inlineLastDecl (Nest (Let b (DeclBinding _ _ expr)) Empty) (Var v)
  | v == binderName b = Abs Empty expr
inlineLastDecl (Nest decl rest) result =
  case inlineLastDecl rest result of
   Abs decls' result' ->
     Abs (Nest decl decls') result'

instance IRRep r => Pretty (EffectRow r n) where
  pretty (EffectRow effs t) =
    braces $ hsep (punctuate "," (map p (eSetToList effs))) <> p t

instance IRRep r => Pretty (EffectRowTail r n) where
  pretty = \case
    NoTail -> mempty
    EffectRowTail v  -> "|" <> p v

instance IRRep r => Pretty (Effect r n) where
  pretty eff = case eff of
    RWSEffect rws h -> p rws <+> p h
    ExceptionEffect -> "Except"
    IOEffect        -> "IO"
    UserEffect name -> p name
    InitEffect      -> "Init"

instance Pretty (UEffect n) where
  pretty eff = case eff of
    URWSEffect rws h -> p rws <+> p h
    UExceptionEffect -> "Except"
    UIOEffect        -> "IO"
    UUserEffect name -> p name
    UInitEffect      -> "Init"

instance PrettyPrec (Name s n) where prettyPrec = atPrec ArgPrec . pretty

instance IRRep r => Pretty (AtomBinding r n) where
  pretty binding = case binding of
    LetBound    b -> p b
    MiscBound   t -> p t
    SolverBound b -> p b
    FFIFunBound s _ -> p s
    NoinlineFun ty _ -> "Top function with type: " <+> p ty
    TopDataBound (RepVal ty _) -> "Top data with type: " <+> p ty

instance Pretty (SpecializationSpec n) where
  pretty (AppSpecialization f (Abs bs (ListE args))) =
    "Specialization" <+> p f <+> p bs <+> p args

instance Pretty IxMethod where
  pretty method = p $ show method

instance Pretty (SolverBinding n) where
  pretty (InfVarBound  ty _) = "Inference variable of type:" <+> p ty
  pretty (SkolemBound  ty  ) = "Skolem variable of type:"    <+> p ty

instance Pretty (Binding c n) where
  pretty b = case b of
    -- using `unsafeCoerceIRE` here because otherwise we don't have `IRRep`
    -- TODO: can we avoid printing needing IRRep? Presumably it's related to
    -- manipulating sets or something, which relies on Eq/Ord, which relies on renaming.
    AtomNameBinding   info -> "Atom name:" <+> pretty (unsafeCoerceIRE @CoreIR info)
    TyConBinding dataDef _ -> "Type constructor: " <+> pretty dataDef
    DataConBinding tyConName idx -> "Data constructor:" <+>
      pretty tyConName <+> "Constructor index:" <+> pretty idx
    ClassBinding    classDef -> pretty classDef
    InstanceBinding instanceDef _ -> pretty instanceDef
    MethodBinding className idx -> "Method" <+> pretty idx <+> "of" <+> pretty className
    TopFunBinding f -> pretty f
    FunObjCodeBinding _ -> "<object file>"
    ModuleBinding  _ -> "<module>"
    PtrBinding   _ _ -> "<ptr>"
    -- TODO(alex): do something actually useful here
    EffectBinding _ -> "<effect-binding>"
    HandlerBinding _ -> "<handler-binding>"
    EffectOpBinding _ -> "<effect-op-binding>"
    SpecializedDictBinding _ -> "<specialized-dict-binding>"
    ImpNameBinding ty -> "Imp name of type: " <+> p ty

instance Pretty (Module n) where
  pretty m = prettyRecord
    [ ("moduleSourceName"     , p $ moduleSourceName m)
    , ("moduleDirectDeps"     , p $ S.toList $ moduleDirectDeps m)
    , ("moduleTransDeps"      , p $ S.toList $ moduleTransDeps m)
    , ("moduleExports"        , p $ moduleExports m)
    , ("moduleSynthCandidates", p $ moduleSynthCandidates m) ]

<<<<<<< HEAD
instance Pretty (TyConParams n) where
  pretty (TyConParams _ _) = undefined
=======
instance Pretty (DataDefParams n) where
  pretty (DataDefParams bs) = hsep $ map bracketize bs where
    bracketize (PlainArrow, x) = p x
    bracketize (ClassArrow Full, x)        = "[" <> p x <> "]"
    bracketize (ClassArrow (Partial n), x) = "[" <> p x <+> (parens $ p n) <> "]"
    bracketize (ImplicitArrow, x) = "{" <> p x <> "}"
    bracketize (LinArrow, x) = p x
>>>>>>> 82876ec1

instance Pretty (TyConDef n) where
  pretty (TyConDef name bs cons) =
    "data" <+> p name <+> (p $ map (\(RolePiBinder _ b) -> b) $ fromNest bs) <> prettyLines cons

instance Pretty (RolePiBinder n l) where
  pretty (RolePiBinder _ b) = pretty b

instance Pretty (DataConDef n) where
  pretty (DataConDef name _ repTy _) =
    p name <+> ":" <+> p repTy

instance Pretty (ClassDef n) where
  pretty (ClassDef classSourceName methodNames _ params superclasses methodTys) =
    "Class:" <+> pretty classSourceName <+> pretty methodNames
    <> indented (
         line <> "parameter binders:" <+> prettyRolePiBinders params <>
         line <> "superclasses:" <+> pretty superclasses <>
         line <> "methods:" <+> pretty methodTys)

instance Pretty ParamRole where
  pretty r = p (show r)

prettyRolePiBinders :: RolePiBinders n l -> Doc ann
prettyRolePiBinders = undefined

instance Pretty (InstanceDef n) where
  pretty (InstanceDef className bs params _) =
    "Instance" <+> p className <+> prettyRolePiBinders bs <+> p params

deriving instance (forall c n. Pretty (v c n)) => Pretty (RecSubst v o)

instance Pretty (TopEnv n) where
  pretty (TopEnv defs rules cache _ _) =
    prettyRecord [ ("Defs"          , p defs)
                 , ("Rules"         , p rules)
                 , ("Cache"         , p cache) ]

instance Pretty (CustomRules n) where
  pretty _ = "TODO: Rule printing"

instance Pretty (ImportStatus n) where
  pretty imports = pretty $ S.toList $ directImports imports

instance Pretty (ModuleEnv n) where
  pretty (ModuleEnv imports sm sc) =
    prettyRecord [ ("Imports"         , p imports)
                 , ("Source map"      , p sm)
                 , ("Synth candidates", p sc) ]

instance Pretty (Env n) where
  pretty (Env env1 env2) =
    prettyRecord [ ("Top env"   , p env1)
                 , ("Module env", p env2)]

prettyRecord :: [(String, Doc ann)] -> Doc ann
prettyRecord xs = foldMap (\(name, val) -> pretty name <> indented val) xs

instance Pretty SourceBlock where
  pretty block = pretty $ ensureNewline (sbText block) where
    -- Force the SourceBlock to end in a newline for echoing, even if
    -- it was terminated with EOF in the original program.
    ensureNewline t = case unsnoc t of
      Nothing -> t
      Just (_, '\n') -> t
      _ -> t `snoc` '\n'

prettyDuration :: Double -> Doc ann
prettyDuration d = p (showFFloat (Just 3) (d * mult) "") <+> unit
  where (mult, unit) =      if d >= 1    then (1  , "s")
                       else if d >= 1e-3 then (1e3, "ms")
                       else if d >= 1e-6 then (1e6, "us")
                       else                   (1e9, "ns")

instance Pretty Output where
  pretty (TextOut s) = pretty s
  pretty (HtmlOut _) = "<html output>"
  -- pretty (ExportedFun _ _) = ""
  pretty (BenchResult name compileTime runTime stats) =
    benchName <> hardline <>
    "Compile time: " <> prettyDuration compileTime <> hardline <>
    "Run time:     " <> prettyDuration runTime <+>
    (case stats of
       Just (runs, _) ->
         "\t" <> parens ("based on" <+> p runs <+> plural "run" "runs" runs)
       Nothing        -> "")
    where benchName = case name of "" -> ""
                                   _  -> "\n" <> p name
  pretty (PassInfo _ s) = p s
  pretty (EvalTime  t _) = "Eval (s):  " <+> p t
  pretty (TotalTime t)   = "Total (s): " <+> p t <+> "  (eval + compile)"
  pretty (MiscLog s) = p s


instance Pretty PassName where
  pretty x = p $ show x

instance Pretty Result where
  pretty (Result outs r) = vcat (map pretty outs) <> maybeErr
    where maybeErr = case r of Failure err -> p err
                               Success () -> mempty

instance Pretty (UBinder c n l) where pretty = prettyFromPrettyPrec
instance PrettyPrec (UBinder c n l) where
  prettyPrec b = atPrec ArgPrec case b of
    UBindSource v -> p v
    UIgnore       -> "_"
    UBind v _     -> p v

instance PrettyE e => Pretty (WithSrcE e n) where
  pretty (WithSrcE _ x) = p x

instance PrettyPrecE e => PrettyPrec (WithSrcE e n) where
  prettyPrec (WithSrcE _ x) = prettyPrec x

instance PrettyB b => Pretty (WithSrcB b n l) where
  pretty (WithSrcB _ x) = p x

instance PrettyPrecB b => PrettyPrec (WithSrcB b n l) where
  prettyPrec (WithSrcB _ x) = prettyPrec x

instance PrettyE e => Pretty (SourceNameOr e n) where
  pretty (SourceName   v) = p v
  pretty (InternalName v _) = p v

instance Pretty (SourceOrInternalName c n) where
  pretty (SourceOrInternalName sn) = p sn

instance Pretty (ULamExpr n) where pretty = prettyFromPrettyPrec
instance PrettyPrec (ULamExpr n) where
  prettyPrec _ = undefined

instance Pretty (UPiExpr n) where pretty = prettyFromPrettyPrec
instance PrettyPrec (UPiExpr n) where
  prettyPrec (UPiExpr pats appExpl UPure ty) = atPrec LowestPrec $ align $
    p pats <+> p appExpl <+> pLowest ty
  prettyPrec (UPiExpr pats appExpl eff ty) = atPrec LowestPrec $ align $
    p pats <+> p appExpl <+> p eff <+> pLowest ty

instance Pretty Explicitness where
  pretty expl = p (show expl)

instance Pretty (UTabPiExpr n) where pretty = prettyFromPrettyPrec
instance PrettyPrec (UTabPiExpr n) where
  prettyPrec (UTabPiExpr pat ty) = atPrec LowestPrec $ align $
    p pat <+> "=>" <+> pLowest ty

instance Pretty (UDepPairType n) where pretty = prettyFromPrettyPrec
instance PrettyPrec (UDepPairType n) where
  prettyPrec (UDepPairType pat ty) = atPrec LowestPrec $ align $
    p pat <+> "&>" <+> pLowest ty

instance Pretty (UDeclExpr n) where pretty = prettyFromPrettyPrec
instance PrettyPrec (UDeclExpr n) where
  prettyPrec (UDeclExpr decl body) = atPrec LowestPrec $ align $
    p decl <> hardline <> pLowest body

instance Pretty (UExpr' n) where pretty = prettyFromPrettyPrec
instance PrettyPrec (UExpr' n) where
  prettyPrec expr = case expr of
    UVar v -> atPrec ArgPrec $ p v
    ULam lam -> prettyPrec lam
    UApp    f xs named -> atPrec AppPrec $ pAppArg (pApp f) xs <+> p named
    UTabApp f x -> atPrec AppPrec $ pArg f <> "." <> pArg x
    UFor dir (UForExpr binder body) ->
      atPrec LowestPrec $ kw <+> p binder <> "."
                             <+> nest 2 (pLowest body)
      where kw = case dir of Fwd -> "for"
                             Rev -> "rof"
    UPi piType -> prettyPrec piType
    UTabPi piType -> prettyPrec piType
    UDepPairTy depPairType -> prettyPrec depPairType
    UDepPair lhs rhs -> atPrec ArgPrec $ parens $
      p lhs <+> ",>" <+> p rhs
    UDecl declExpr -> prettyPrec declExpr
    UHole -> atPrec ArgPrec "_"
    UTypeAnn v ty -> atPrec LowestPrec $
      group $ pApp v <> line <> ":" <+> pApp ty
    UTabCon xs -> atPrec ArgPrec $ p xs
    UPrim prim xs -> atPrec AppPrec $ p (show prim) <+> p xs
    UCase e alts -> atPrec LowestPrec $ "case" <+> p e <>
      nest 2 (prettyLines alts)
    ULabel name -> atPrec ArgPrec $ "&" <> p name
    ULabeledRow elems -> atPrec ArgPrec $ prettyUFieldRowElems (line <> "?") ": " elems
    UFieldAccess x (WithSrc _ f) -> atPrec AppPrec $ p x <> "~" <> p f
    URecord   elems -> atPrec ArgPrec $ prettyUFieldRowElems (line' <> ",") "=" elems
    URecordTy elems -> atPrec ArgPrec $ prettyUFieldRowElems (line <> "&") ": " elems
    UNatLit   v -> atPrec ArgPrec $ p v
    UIntLit   v -> atPrec ArgPrec $ p v
    UFloatLit v -> atPrec ArgPrec $ p v

prettyUFieldRowElems :: Doc ann -> Doc ann -> UFieldRowElems n -> Doc ann
prettyUFieldRowElems separator bindwith elems =
  braces $ concatWith (surround $ separator <> " ") $ elems <&> \case
    UStaticField l e -> p l <> bindwith <> p e
    UDynField    v e -> p v <> bindwith <> p e
    UDynFields   v   -> "..." <> p v

instance Pretty (UAlt n) where
  pretty (UAlt pat body) = p pat <+> "->" <+> p body

instance PrettyB b => Pretty (WithExpl b n l) where
  pretty (WithExpl _ b) = pretty b

instance Pretty (UDecl n l) where
  pretty (ULet ann b _ rhs) =
    align $ p ann <+> p b <+> "=" <> (nest 2 $ group $ line <> pLowest rhs)
  pretty (UDataDefDecl (UDataDef nm bs dataCons) bTyCon bDataCons) =
    "data" <+> p bTyCon <+> p nm <+> spaced (fromNest bs) <+> "where" <> nest 2
       (prettyLines (zip (toList $ fromNest bDataCons) dataCons))
  pretty (UStructDecl (UStructDef nm bs fields) bTyCon) =
    "struct" <+> p bTyCon <+> p nm <+> spaced (fromNest bs) <+> "where" <> nest 2
       (prettyLines fields)
  pretty (UInterface params methodTys interfaceName methodNames) =
     "interface" <+> p params <+> p interfaceName
         <> hardline <> foldMap (<>hardline) methods
     where
       methods = [ p b <> ":" <> p (unsafeCoerceE ty)
                 | (b, ty) <- zip (toList $ fromNest methodNames) methodTys]
  pretty (UInstance className bs params methods (RightB UnitB) _) =
    "instance" <+> p bs <+> p className <+> spaced params <+>
       prettyLines methods
  pretty (UInstance className bs params methods (LeftB v) _) =
    "named-instance" <+> p v <+> ":" <+> p bs <+> p className <+> p params
        <> prettyLines methods
  pretty (UEffectDecl opTys effName opNames) =
    "effect" <+> p effName <> hardline <> foldMap (<>hardline) ops
    where ops = [ p pol <+> p b <> ":" <>  p (unsafeCoerceE ty)
                 | (b, UEffectOpType pol ty) <- zip (toList $ fromNest opNames) opTys]
  pretty (UHandlerDecl effName bodyTyArg tyArgs retEff retTy opDefs name) =
    "handler" <+> p name <+> "of" <+> p effName <+> p bodyTyArg <+> p tyArgs
    <+> ":" <+> p retEff <+> p retTy <> hardline
    <> foldMap ((<>hardline) . p) opDefs
  pretty UPass = "pass"

instance Pretty (UEffectOpDef n) where
  pretty (UEffectOpDef rp n body) = p rp <+> p n <+> "=" <+> p body
  pretty (UReturnOpDef body) = "return =" <+> p body

instance Pretty UResumePolicy where
  pretty UNoResume = "jmp"
  pretty ULinearResume = "def"
  pretty UAnyResume = "ctl"

instance Pretty (UEffectRow n) where
  pretty (UEffectRow x Nothing) = encloseSep "<" ">" "," $ (p <$> toList x)
  pretty (UEffectRow x (Just y)) = "{" <> (hsep $ punctuate "," (p <$> toList x)) <+> "|" <+> p y <> "}"

prettyBinderNest :: PrettyB b => Nest b n l -> Doc ann
prettyBinderNest bs = nest 6 $ line' <> (sep $ map p $ fromNest bs)

instance Pretty (UDataDefTrail n) where
  pretty (UDataDefTrail bs) = p $ fromNest bs

instance Pretty (UAnnBinder req n l) where
  pretty (UAnnBinder b ty cs) = p b <> ":" <> p ty <> printConstraints cs

printConstraints :: Pretty a => [a] -> Doc ann
printConstraints = \case
  [] -> mempty
  c:cs -> "|" <> pretty c <> printConstraints cs

<<<<<<< HEAD
instance Pretty (UAnn req n) where
  pretty (UAnn ty) = ":" <> p ty
  pretty UNoAnn = mempty
=======
instance Pretty (UAnnBinderArrow c n l) where
  pretty (UAnnBinderArrow b ty PlainArrow) = p b <> ":" <> p ty
  pretty (UAnnBinderArrow b ty (ClassArrow Full))        = "[" <> p b <> ":" <> p ty <> "]"
  pretty (UAnnBinderArrow b ty (ClassArrow (Partial n))) = "[" <> p b <> ":" <> p ty <+> (parens $ p n) <> "]"
  pretty (UAnnBinderArrow b ty ImplicitArrow) = "{" <> p b <> ":" <> p ty <> "}"
  pretty (UAnnBinderArrow b ty LinArrow) = p b <> ":" <> p ty
>>>>>>> 82876ec1

instance Pretty (UMethodDef' n) where
  pretty (UMethodDef b rhs) = p b <+> "=" <+> p rhs

instance Pretty (UPat' n l) where pretty = prettyFromPrettyPrec
instance PrettyPrec (UPat' n l) where
  prettyPrec pat = case pat of
    UPatBinder x -> atPrec ArgPrec $ p x
    UPatProd xs -> atPrec ArgPrec $ parens $ commaSep (fromNest xs)
    UPatDepPair (PairB x y) -> atPrec ArgPrec $ parens $ p x <> ",> " <> p y
    UPatCon con pats -> atPrec AppPrec $ parens $ p con <+> spaced (fromNest pats)
    UPatRecord pats -> atPrec ArgPrec $ prettyUFieldRowPat "," "=" pats
    UPatTable pats -> atPrec ArgPrec $ p pats

prettyUFieldRowPat :: forall n l ann. Doc ann -> Doc ann -> UFieldRowPat n l -> Doc ann
prettyUFieldRowPat separator bindwith pat =
  braces $ concatWith (surround $ separator <> " ") $ go pat
  where
    go :: UFieldRowPat n' l' -> [Doc ann]
    go = \case
      UEmptyRowPat          -> []
      URemFieldsPat UIgnore -> ["..."]
      URemFieldsPat b       -> ["..." <> p b]
      UDynFieldsPat   v r rest -> ("@..." <> p v <> bindwith <> p r) : go rest
      UDynFieldPat    v r rest -> ("@" <> p v <> bindwith <> p r) : go rest
      UStaticFieldPat l r rest -> (p l <> bindwith <> p r) : go rest

spaced :: (Foldable f, Pretty a) => f a -> Doc ann
spaced xs = hsep $ map p $ toList xs

dotted :: (Foldable f, Pretty a) => f a -> Doc ann
dotted xs = fold $ punctuate "." $ map p $ toList xs

commaSep :: (Foldable f, Pretty a) => f a -> Doc ann
commaSep xs = fold $ punctuate "," $ map p $ toList xs

instance Pretty (EnvFrag n l) where
  pretty (EnvFrag bindings) = p bindings

instance Pretty (Cache n) where
  pretty (Cache _ _ _ _ _ _) = "<cache>" -- TODO

instance Pretty (SynthCandidates n) where
  pretty scs =
       "lambda dicts:"   <+> p (lambdaDicts scs) <> hardline
    <> "instance dicts:" <+> p (M.toList $ instanceDicts scs)

instance Pretty (LoadedModules n) where
  pretty _ = "<loaded modules>"

indented :: Doc ann -> Doc ann
indented doc = nest 2 (hardline <> doc) <> hardline

-- ==== Imp IR ===

instance Pretty (IExpr n) where
  pretty (ILit v) = p v
  pretty (IVar v _) = p v
  pretty (IPtrVar v _) = p v

instance PrettyPrec (IExpr n) where prettyPrec = atPrec ArgPrec . pretty

instance Pretty (ImpDecl n l) where
  pretty (ImpLet Empty instr) = p instr
  pretty (ImpLet (Nest b Empty) instr) = p b <+> "=" <+> p instr
  pretty (ImpLet bs instr) = p bs <+> "=" <+> p instr

instance Pretty IFunType where
  pretty (IFunType cc argTys retTys) =
    "Fun" <+> p cc <+> p argTys <+> "->" <+> p retTys

instance Pretty (TopFunDef n) where
  pretty = \case
    Specialization       s -> p s
    LinearizationPrimal  _ -> "<linearization primal>"
    LinearizationTangent _ -> "<linearization tangent>"

instance Pretty (TopFun n) where
  pretty = \case
    DexTopFun def ty simp lowering ->
      "Top-level Function"
         <> hardline <+> "definition:" <+> pretty def
         <> hardline <+> "type:"       <+> pretty ty
         <> hardline <+> "simplified:" <+> pretty simp
         <> hardline <+> "lowering:" <+> pretty lowering
    FFITopFun f _ -> p f

instance Pretty a => Pretty (EvalStatus a) where
  pretty = \case
    Waiting    -> "<waiting>"
    Running    -> "<running>"
    Finished a -> pretty a

instance Pretty (ImpFunction n) where
  pretty (ImpFunction (IFunType cc _ _) (Abs bs body)) =
    "impfun" <+> p cc <+> prettyBinderNest bs
    <> nest 2 (hardline <> p body) <> hardline

instance Pretty (ImpBlock n)  where
  pretty (ImpBlock Empty []) = mempty
  pretty (ImpBlock Empty expr) = group $ line <> pLowest expr
  pretty (ImpBlock decls []) = prettyLines $ fromNest decls
  pretty (ImpBlock decls expr) = prettyLines decls' <> hardline <> pLowest expr
    where decls' = fromNest decls

instance Pretty (IBinder n l)  where
  pretty (IBinder b ty) = p b <+> ":" <+> p ty

instance Pretty (ImpInstr n)  where
  pretty = \case
    IFor a n (Abs i block) -> forStr a <+> p i <+> "<" <+> p n <>
                                      nest 4 (p block)
    IWhile body -> "while" <+> nest 2 (p body)
    ICond predicate cons alt ->
       "if" <+> p predicate <+> "then" <> nest 2 (p cons) <>
       hardline <> "else" <> nest 2 (p alt)
    IQueryParallelism f s -> "queryParallelism" <+> p f <+> p s
    ILaunch f size args ->
       "launch" <+> p f <+> p size <+> spaced args
    ICastOp t x    -> "cast"  <+> p x <+> "to" <+> p t
    IBitcastOp t x -> "bitcast"  <+> p x <+> "to" <+> p t
    Store dest val -> "store" <+> p dest <+> p val
    Alloc _ t s    -> "alloc" <+> p t <> "[" <> sizeStr s <> "]"
    StackAlloc t s -> "alloca" <+> p t <> "[" <> sizeStr s <> "]"
    MemCopy dest src numel -> "memcopy" <+> p dest <+> p src <+> p numel
    InitializeZeros ptr numel -> "initializeZeros" <+> p ptr <+> p numel
    GetAllocSize ptr -> "getAllocSize" <+> p ptr
    Free ptr       -> "free"  <+> p ptr
    ISyncWorkgroup   -> "syncWorkgroup"
    IThrowError      -> "throwError"
    ICall f args   -> "call" <+> p f <+> p args
    IVectorBroadcast v _ -> "vbroadcast" <+> p v
    IVectorIota _ -> "viota"
    DebugPrint s x -> "debug_print" <+> p (show s) <+> p x
    IPtrLoad ptr   -> "load" <+> p ptr
    IPtrOffset ptr idx -> p ptr <+> "+>" <+> p idx
    IBinOp op x y -> opDefault (UPrimOp $ BinOp op () ()) [x, y]
    IUnOp  op x   -> opDefault (UPrimOp $ UnOp  op ()   ) [x]
    ISelect x y z -> opDefault (UPrimOp $ MiscOp (Select () () ())) [x, y, z]
    IOutputStream -> "outputStream"
    IShowScalar ptr x -> "show_scalar" <+> p ptr <+> p x
    where opDefault name xs = prettyOpDefault name xs $ AppPrec

sizeStr :: IExpr n -> Doc ann
sizeStr s = case s of
  ILit (Word32Lit x) -> p x  -- print in decimal because it's more readable
  _ -> p s

instance Pretty BaseType where pretty = prettyFromPrettyPrec
instance PrettyPrec BaseType where
  prettyPrec b = case b of
    Scalar sb -> prettyPrec sb
    Vector shape sb -> atPrec ArgPrec $ encloseSep "<" ">" "x" $ (p <$> shape) ++ [p sb]
    PtrType ty -> atPrec AppPrec $ "Ptr" <+> p ty

instance Pretty AddressSpace where pretty d = p (show d)

instance Pretty ScalarBaseType where pretty = prettyFromPrettyPrec
instance PrettyPrec ScalarBaseType where
  prettyPrec sb = atPrec ArgPrec $ case sb of
    Int64Type   -> "Int64"
    Int32Type   -> "Int32"
    Float64Type -> "Float64"
    Float32Type -> "Float32"
    Word8Type   -> "Word8"
    Word32Type  -> "Word32"
    Word64Type  -> "Word64"

instance PrettyPrec e => Pretty (PrimTC r e) where pretty = prettyFromPrettyPrec
instance PrettyPrec e => PrettyPrec (PrimTC r e) where
  prettyPrec con = case con of
    BaseType b   -> prettyPrec b
    ProdType []  -> atPrec ArgPrec $ "()"
    ProdType as  -> atPrec ArgPrec $ align $ group $
      encloseSep "(" ")" ", " $ fmap pApp as
    SumType  cs  -> atPrec ArgPrec $ align $ group $
      encloseSep "(|" "|)" " | " $ fmap pApp cs
    RefType h a -> atPrec AppPrec $ pAppArg "Ref" [h, a]
    TypeKind -> atPrec ArgPrec "Type"
    HeapType -> atPrec ArgPrec "Heap"

prettyPrecNewtype :: NewtypeCon n -> CAtom n -> DocPrec ann
prettyPrecNewtype con x = case (con, x) of
  (NatCon, (IdxRepVal n)) -> atPrec ArgPrec $ pretty n
  (RecordCon labels, ProdVal itemList) ->
    prettyLabeledItems (restructure itemList labels) (line' <> ",") " ="
  (_, x') -> prettyPrec x'

instance Pretty (NewtypeTyCon n) where pretty = prettyFromPrettyPrec
instance PrettyPrec (NewtypeTyCon n) where
  prettyPrec = \case
    Nat   -> atPrec ArgPrec $ "Nat"
    Fin n -> atPrec AppPrec $ "Fin" <+> pArg n
    RecordTyCon elems -> prettyRecordTyRow elems "&"
    EffectRowKind -> atPrec ArgPrec "EffKind"
    LabeledRowKindTC -> atPrec ArgPrec "Fields"
    LabelType -> atPrec ArgPrec "Label"
    LabelCon name -> atPrec ArgPrec $ "##" <> p name
    LabeledRowCon elems -> prettyRecordTyRow elems "?"
    UserADTType "RangeTo"      _ (TyConParams _ [i]) -> atPrec LowestPrec $ ".."  <> pApp i
    UserADTType "RangeToExc"   _ (TyConParams _ [i]) -> atPrec LowestPrec $ "..<" <> pApp i
    UserADTType "RangeFrom"    _ (TyConParams _ [i]) -> atPrec LowestPrec $ pApp i <>  ".."
    UserADTType "RangeFromExc" _ (TyConParams _ [i]) -> atPrec LowestPrec $ pApp i <> "<.."
    UserADTType name _ (TyConParams infs params) -> case (infs, params) of
      ([], []) -> atPrec ArgPrec $ p name
      ([Explicit, Explicit], [l, r])
        | Just sym <- fromInfix (fromString name) ->
        atPrec ArgPrec $ align $ group $
          parens $ flatAlt " " "" <> pApp l <> line <> p sym <+> pApp r
      _  -> atPrec LowestPrec $ pAppArg (p name) $ filterExplicitParams (TyConParams infs params)

instance (IRRep r, PrettyPrec e) => Pretty (PrimCon r e) where pretty = prettyFromPrettyPrec
instance (IRRep r, PrettyPrec e) => PrettyPrec (PrimCon r e) where
  prettyPrec = prettyPrecPrimCon
-- TODO: Define Show instances in user-space and avoid those overlapping instances!
instance IRRep r => Pretty (PrimCon r (Atom r n)) where pretty = prettyFromPrettyPrec
instance IRRep r => PrettyPrec (PrimCon r (Atom r n)) where
  prettyPrec con = prettyPrecPrimCon con

prettyPrecPrimCon :: PrettyPrec e => PrimCon r e -> DocPrec ann
prettyPrecPrimCon con = case con of
  Lit l        -> prettyPrec l
  ProdCon [x]  -> atPrec ArgPrec $ "(" <> pLowest x <> ",)"
  ProdCon xs  -> atPrec ArgPrec $ align $ group $
    encloseSep "(" ")" ", " $ fmap pLowest xs
  SumCon _ tag payload -> atPrec ArgPrec $
    "(" <> p tag <> "|" <+> pApp payload <+> "|)"
  HeapVal -> atPrec ArgPrec "HeapValue"

instance PrettyPrec e => Pretty (PrimOp e) where pretty = prettyFromPrettyPrec
instance PrettyPrec e => PrettyPrec (PrimOp e) where
  prettyPrec = \case
    MemOp    op -> prettyPrec op
    VectorOp op -> prettyPrec op
    op -> prettyOpDefault (UPrimOp $ void op) (toList op)

instance PrettyPrec e => Pretty (MemOp e) where pretty = prettyFromPrettyPrec
instance PrettyPrec e => PrettyPrec (MemOp e) where
  prettyPrec = \case
    PtrOffset ptr idx -> atPrec LowestPrec $ pApp ptr <+> "+>" <+> pApp idx
    PtrLoad   ptr     -> atPrec AppPrec $ pAppArg "load" [ptr]
    op -> prettyOpDefault (UPrimOp $ MemOp $ void op) (toList op)

instance PrettyPrec e => Pretty (VectorOp e) where pretty = prettyFromPrettyPrec
instance PrettyPrec e => PrettyPrec (VectorOp e) where
  prettyPrec = \case
    VectorBroadcast v vty -> atPrec LowestPrec $ "vbroadcast" <+> pApp v <+> pApp vty
    VectorIota vty -> atPrec LowestPrec $ "viota" <+> pApp vty
    VectorSubref ref i _ -> atPrec LowestPrec $ "vrefslice" <+> pApp ref <+> pApp i

prettyOpDefault :: PrettyPrec a => PrimName -> [a] -> DocPrec ann
prettyOpDefault name args =
  case length args of
    0 -> atPrec ArgPrec primName
    _ -> atPrec AppPrec $ pAppArg primName args
  where primName = p name

instance Pretty PrimName where
   pretty primName = p $ "%" ++ showPrimName primName

instance IRRep r => Pretty (Hof r n) where pretty = prettyFromPrettyPrec
instance IRRep r => PrettyPrec (Hof r n) where
  prettyPrec hof = atPrec LowestPrec case hof of
    For _ _ lam -> "for" <+> pLowest lam
    While body    -> "while" <+> pArg body
    RunReader x body    -> "runReader" <+> pArg x <> nest 2 (line <> p body)
    RunWriter _ bm body -> "runWriter" <+> pArg bm <> nest 2 (line <> p body)
    RunState  _ x body  -> "runState"  <+> pArg x <> nest 2 (line <> p body)
    RunIO body          -> "runIO" <+> pArg body
    RunInit body        -> "runInit" <+> pArg body
    CatchException body -> "catchException" <+> pArg body
    Linearize body x    -> "linearize" <+> pArg body <+> pArg x
    Transpose body x    -> "transpose" <+> pArg body <+> pArg x

instance IRRep r => Pretty (DAMOp r n) where pretty = prettyFromPrettyPrec
instance IRRep r => PrettyPrec (DAMOp r n) where
  prettyPrec op = atPrec LowestPrec case op of
    Seq ann d c lamExpr -> case lamExpr of
      UnaryLamExpr b body -> do
        let rawFinPretty = case d of
              IxDictRawFin n -> parens $ "RawFin" <+> p n
              _ -> mempty
        "seq" <+> rawFinPretty <+> pApp ann <+> pApp c <+> prettyLam (p b <> ".") body
      _ -> p (show op) -- shouldn't happen, but crashing pretty printers make debugging hard
    RememberDest x y    -> "rememberDest" <+> pArg x <+> pArg y
    Place r v -> pApp r <+> "r:=" <+> pApp v
    Freeze r  -> "freeze" <+> pApp r
    AllocDest ty -> "alloc" <+> pApp ty

instance IRRep r => Pretty (DestBlock r n) where pretty = prettyFromPrettyPrec
instance IRRep r => PrettyPrec (DestBlock r n) where
  prettyPrec (DestBlock b body) = prettyPrec $ Abs b body

instance IRRep r => Pretty (BaseMonoid r n) where pretty = prettyFromPrettyPrec
instance IRRep r => PrettyPrec (BaseMonoid r n) where
  prettyPrec (BaseMonoid x f) =
    atPrec LowestPrec $ "baseMonoid" <+> pArg x <> nest 2 (line <> pArg f)

instance PrettyPrec Direction where
  prettyPrec d = atPrec ArgPrec $ case d of
    Fwd -> "fwd"
    Rev -> "rev"

printDouble :: Double -> Doc ann
printDouble x = p (double2Float x)

printFloat :: Float -> Doc ann
printFloat x = p $ reverse $ dropWhile (=='0') $ reverse $
  showFFloat (Just 6) x ""

instance Pretty LitVal where pretty = prettyFromPrettyPrec
instance PrettyPrec LitVal where
  prettyPrec (Int64Lit   x) = atPrec ArgPrec $ p x
  prettyPrec (Int32Lit   x) = atPrec ArgPrec $ p x
  prettyPrec (Float64Lit x) = atPrec ArgPrec $ printDouble x
  prettyPrec (Float32Lit x) = atPrec ArgPrec $ printFloat  x
  prettyPrec (Word8Lit   x) = atPrec ArgPrec $ p $ show $ toEnum @Char $ fromIntegral x
  prettyPrec (Word32Lit  x) = atPrec ArgPrec $ p $ "0x" ++ showHex x ""
  prettyPrec (Word64Lit  x) = atPrec ArgPrec $ p $ "0x" ++ showHex x ""
  prettyPrec (PtrLit ty (PtrLitVal x)) =
    atPrec ArgPrec $ "Ptr" <+> p ty <+> p (show x)
  prettyPrec (PtrLit _ NullPtr) = atPrec ArgPrec $ "NullPtr"
  prettyPrec (PtrLit _ (PtrSnapshot _)) = atPrec ArgPrec "<ptr snapshot>"

instance Pretty CallingConvention where
  pretty = p . show

instance Pretty LetAnn where
  pretty ann = case ann of
    PlainLet        -> ""
    NoInlineLet     -> "%noinline"
    OccInfoPure   u -> p u <> line
    OccInfoImpure u -> p u <> ", impure" <> line

instance Pretty UsageInfo where
  pretty (UsageInfo static (ixDepth, ct)) =
    "occurs in" <+> p static <+> "places, read"
    <+> p ct <+> "times, to depth" <+> p (show ixDepth)

instance Pretty Count where
  pretty (Bounded ct) = "<=" <+> pretty ct
  pretty Occ.Unbounded = "many"

instance PrettyPrec () where prettyPrec = atPrec ArgPrec . pretty

instance Pretty RWS where
  pretty eff = case eff of
    Reader -> "Read"
    Writer -> "Accum"
    State  -> "State"

printLitBlock :: Pretty block => Bool -> block -> Result -> String
printLitBlock isatty block result = pprint block ++ printResult isatty result

printResult :: Bool -> Result -> String
printResult isatty (Result outs errs) =
  concat (map printOutput outs) ++ case errs of
    Success ()  -> ""
    Failure err -> addColor isatty Red $ addPrefix ">" $ pprint err
  where
    printOutput :: Output -> String
    printOutput out = addPrefix (addColor isatty Cyan ">") $ pprint $ out

addPrefix :: String -> String -> String
addPrefix prefix str = unlines $ map prefixLine $ lines str
  where prefixLine :: String -> String
        prefixLine s = case s of "" -> prefix
                                 _  -> prefix ++ " " ++ s

addColor :: Bool -> ANSI.Color -> String -> String
addColor False _ s = s
addColor True c s =
  setSGRCode [SetConsoleIntensity BoldIntensity, SetColor Foreground Vivid c]
  ++ s ++ setSGRCode [Reset]

toJSONStr :: ToJSON a => a -> String
toJSONStr = B.unpack . encode

instance ToJSON Result where
  toJSON (Result outs err) = object (outMaps <> errMaps)
    where
      errMaps = case err of
        Failure e   -> ["error" .= String (fromString $ pprint e)]
        Success () -> []
      outMaps = flip foldMap outs $ \case
        BenchResult name compileTime runTime _ ->
          [ "bench_name"   .= toJSON name
          , "compile_time" .= toJSON compileTime
          , "run_time"     .= toJSON runTime ]
        out -> ["result" .= String (fromString $ pprint out)]

-- === Concrete syntax rendering ===

instance Pretty SourceBlock' where
  pretty (TopDecl decl) = p decl
  pretty d = fromString $ show d

instance Pretty CTopDecl where
  pretty (WithSrc _ d) = p d

instance Pretty CTopDecl' where
  pretty (CSDecl ann decl) = annDoc <> p decl
    where annDoc = case ann of
            PlainLet -> mempty
            _ -> p ann <> " "
  pretty d = fromString $ show d

instance Pretty CSDecl where
  pretty (WithSrc _ d) = p d

instance Pretty CSDecl' where
  pretty = undefined
  -- pretty (CLet pat blk) = pArg pat <+> "=" <+> p blk
  -- pretty (CBind pat blk) = pArg pat <+> "<-" <+> p blk
  -- pretty (CDefDecl (CDef name args maybeAnn blk)) =
  --   "def " <> fromString name <> " " <> prettyParamGroups args <+> annDoc
  --     <> nest 2 (hardline <> p blk)
  --   where annDoc = case maybeAnn of Just (expl, ty) -> p expl <+> pArg ty
  --                                   Nothing -> mempty
  -- pretty (CInstance header givens methods name) =
  --   name' <> p header <> p givens <> nest 2 (hardline <> p methods) where
  --   name' = case name of
  --     Nothing  -> "instance "
  --     (Just n) -> "named-instance " <> p n <> " "
  -- pretty (CExpr e) = p e

instance Pretty AppExplicitness where
  pretty ExplicitApp = "->"
  pretty ImplicitApp = "->>"

instance Pretty CSBlock where
  pretty (ExprBlock g) = pArg g
  pretty (CSBlock decls) = nest 2 $ prettyLines decls

instance PrettyPrec Group where
  prettyPrec (WithSrc _ g) = prettyPrec g

instance Pretty Group where
  pretty = prettyFromPrettyPrec

instance PrettyPrec Group' where
  prettyPrec (CIdentifier n) = atPrec ArgPrec $ fromString n
  prettyPrec (CPrim prim args) = prettyOpDefault prim args
  prettyPrec (CParens blk)  =
    atPrec ArgPrec $ "(" <> p blk <> ")"
  prettyPrec (CBrackets g) = atPrec ArgPrec $ pretty g
  prettyPrec (CBin (WithSrc _ JuxtaposeWithSpace) lhs rhs) =
    atPrec AppPrec $ pApp lhs <+> pArg rhs
  prettyPrec (CBin op lhs rhs) =
    atPrec LowestPrec $ pArg lhs <+> p op <+> pArg rhs
  prettyPrec (CLambda args body) =
    atPrec LowestPrec $ "\\" <> spaced args <> "." <> p body
  prettyPrec (CCase scrut alts) =
    atPrec LowestPrec $ "case " <> p scrut <> " of " <> prettyLines alts
  prettyPrec g = atPrec ArgPrec $ fromString $ show g


instance Pretty Bin where
  pretty (WithSrc _ b) = p b

instance Pretty Bin' where
  pretty (EvalBinOp name) = fromString name
  pretty JuxtaposeWithSpace = " "
  pretty JuxtaposeNoSpace = ""
  pretty DepAmpersand = "&>"
  pretty Dot = "."
  pretty DepComma = ",>"
  pretty Colon = ":"
  pretty DoubleColon = "::"
  pretty Dollar = "$"
  pretty ImplicitArrow = "->>"
  pretty FatArrow = "=>"
  pretty Pipe = "|"
  pretty CSEqual = "="<|MERGE_RESOLUTION|>--- conflicted
+++ resolved
@@ -260,7 +260,7 @@
 instance IRRep r => Pretty (DepPairType r n) where pretty = prettyFromPrettyPrec
 instance IRRep r => PrettyPrec (DepPairType r n) where
   prettyPrec (DepPairType b rhs) =
-    atPrec ArgPrec $ align $ group $ parens $ p b <+> "&>" <> nest 2 (line <> p rhs)
+    atPrec ArgPrec $ align $ group $ parens $ p b <+> "&>" <+> p rhs
 
 instance Pretty (EffectOpType n) where
   pretty (EffectOpType pol ty) = "[" <+> p pol <+> ":" <+> p ty <+> "]"
@@ -290,8 +290,7 @@
     NewtypeCon con x -> prettyPrecNewtype con x
     NewtypeTyCon con -> prettyPrec con
     SimpInCore x -> prettyPrec x
-    DictHole _ e Full        -> atPrec LowestPrec $ "synthesize" <+> pApp e
-    DictHole _ e (Partial n) -> atPrec LowestPrec $ "synthesize" <+> pApp e <+> (parens $ p n)
+    DictHole _ e _ -> atPrec LowestPrec $ "synthesize" <+> pApp e
 
 instance Pretty (SimpInCore n) where pretty = prettyFromPrettyPrec
 instance PrettyPrec (SimpInCore n) where
@@ -381,7 +380,7 @@
 withExplParens :: Explicitness -> Doc ann -> Doc ann
 withExplParens Explicit x = parens x
 withExplParens (Inferred _ Unify) x = braces   $ x
-withExplParens (Inferred _ Synth) x = brackets x
+withExplParens (Inferred _ (Synth _)) x = brackets x
 
 instance IRRep r => Pretty (TabPiType r n) where
   pretty (TabPiType (b :> IxType ty dict) body) = let
@@ -408,38 +407,6 @@
     then parens $ p (b:>ty)
     else p ty
 
-<<<<<<< HEAD
-=======
-data PrettyLamType = PrettyLam | PrettyFor ForAnn deriving (Eq)
-
-prettyLamHelper :: IRRep r => Arrow -> LamExpr r n -> PrettyLamType -> Doc ann
-prettyLamHelper arr' lamExpr lamType = uncurry prettyLam $ rec arr' lamExpr True
- where
-  wrap :: Arrow -> Doc ann -> Doc ann
-  wrap arr arg = case lamType of
-    PrettyLam -> case arr of
-      PlainArrow    -> arg
-      LinArrow      -> arg
-      ImplicitArrow -> "{" <> arg <> "}"
-      ClassArrow Full        -> "[" <> arg <> "]"
-      ClassArrow (Partial n) -> "[" <> arg <+> (parens $ pretty n) <> "]"
-    PrettyFor _ -> arg
-  rec :: IRRep r => Arrow -> LamExpr r n -> Bool -> (Doc ann, Block r n)
-  rec arr lam first = case lam of
-    UnaryLamExpr (b:>ty) body' -> do
-      let thisOne = (if first then "" else line) <> wrap arr (p (b:>ty))
-      case inlineLastDeclBlock body' of
-        Abs Empty (Atom (Lam next arrNext _)) ->
-          let (binders', block) = rec arrNext next False
-          in (thisOne <> binders', unsafeCoerceE block)
-        Abs Empty (Hof (For ann dict next))
-          | lamType == PrettyFor ann ->
-              let (binders', block) = rec PlainArrow next False
-              in (thisOne <> prettyIxDict dict <> binders', unsafeCoerceE block)
-        _ -> (thisOne <> ".", unsafeCoerceE body')
-    _ -> error "expected a unary lambda expression"
-
->>>>>>> 82876ec1
 prettyLam :: Pretty a => Doc ann -> a -> Doc ann
 prettyLam binders body =
   group $ group (nest 4 $ binders) <> group (nest 2 $ p body)
@@ -534,18 +501,8 @@
     , ("moduleExports"        , p $ moduleExports m)
     , ("moduleSynthCandidates", p $ moduleSynthCandidates m) ]
 
-<<<<<<< HEAD
 instance Pretty (TyConParams n) where
   pretty (TyConParams _ _) = undefined
-=======
-instance Pretty (DataDefParams n) where
-  pretty (DataDefParams bs) = hsep $ map bracketize bs where
-    bracketize (PlainArrow, x) = p x
-    bracketize (ClassArrow Full, x)        = "[" <> p x <> "]"
-    bracketize (ClassArrow (Partial n), x) = "[" <> p x <+> (parens $ p n) <> "]"
-    bracketize (ImplicitArrow, x) = "{" <> p x <> "}"
-    bracketize (LinArrow, x) = p x
->>>>>>> 82876ec1
 
 instance Pretty (TyConDef n) where
   pretty (TyConDef name bs cons) =
@@ -808,18 +765,9 @@
   [] -> mempty
   c:cs -> "|" <> pretty c <> printConstraints cs
 
-<<<<<<< HEAD
 instance Pretty (UAnn req n) where
   pretty (UAnn ty) = ":" <> p ty
   pretty UNoAnn = mempty
-=======
-instance Pretty (UAnnBinderArrow c n l) where
-  pretty (UAnnBinderArrow b ty PlainArrow) = p b <> ":" <> p ty
-  pretty (UAnnBinderArrow b ty (ClassArrow Full))        = "[" <> p b <> ":" <> p ty <> "]"
-  pretty (UAnnBinderArrow b ty (ClassArrow (Partial n))) = "[" <> p b <> ":" <> p ty <+> (parens $ p n) <> "]"
-  pretty (UAnnBinderArrow b ty ImplicitArrow) = "{" <> p b <> ":" <> p ty <> "}"
-  pretty (UAnnBinderArrow b ty LinArrow) = p b <> ":" <> p ty
->>>>>>> 82876ec1
 
 instance Pretty (UMethodDef' n) where
   pretty (UMethodDef b rhs) = p b <+> "=" <+> p rhs
