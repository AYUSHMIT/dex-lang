-- Copyright 2019 Google LLC
--
-- Use of this source code is governed by a BSD-style
-- license that can be found in the LICENSE file or at
-- https://developers.google.com/open-source/licenses/bsd

module Parser (Parser, parseit, parseProg, runTheParser, parseData,
               parseTopDeclRepl, uint, withSource, parseExpr, exprAsModule,
               emptyLines, brackets, symbol, symChar, keyWordStrs) where

import Control.Monad
import Control.Monad.Combinators.Expr
import Control.Monad.Reader
import Text.Megaparsec hiding (Label, State)
import Text.Megaparsec.Char hiding (space)
import Data.Char (isLower)
import Data.Functor
import Data.List.NonEmpty (NonEmpty (..))
import qualified Data.Map.Strict as M
import Data.Void
import qualified Data.Set as S
import Data.String (fromString)
import qualified Text.Megaparsec.Char.Lexer as L
import qualified Text.Megaparsec.Debug

import Env
import Syntax
import PPrint

-- canPair is used for the ops (,) (|) (&) which should only appear inside
-- parentheses (to avoid conflicts with records and other syntax)
data ParseCtx = ParseCtx { curIndent :: Int
                         , canPair   :: Bool
                         , canBreak  :: Bool }
type Parser = ReaderT ParseCtx (Parsec Void String)

parseProg :: String -> [SourceBlock]
parseProg s = mustParseit s $ manyTill (sourceBlock <* outputLines) eof

parseData :: String -> Except UExpr
parseData s = parseit s $ expr <* (optional eol >> eof)

parseTopDeclRepl :: String -> Maybe SourceBlock
parseTopDeclRepl s = case sbContents b of
  UnParseable True _ -> Nothing
  _ -> Just b
  where b = mustParseit s sourceBlock

parseExpr :: String -> Except UExpr
parseExpr s = parseit s (expr <* eof)

parseit :: String -> Parser a -> Except a
parseit s p = case runTheParser s (p <* (optional eol >> eof)) of
  Left e -> throw ParseErr (errorBundlePretty e)
  Right x -> return x

mustParseit :: String -> Parser a -> a
mustParseit s p  = case parseit s p of
  Right ans -> ans
  Left e -> error $ "This shouldn't happen:\n" ++ pprint e

includeSourceFile :: Parser String
includeSourceFile = symbol "include" >> stringLiteral <* eol

sourceBlock :: Parser SourceBlock
sourceBlock = do
  offset <- getOffset
  pos <- getSourcePos
  (src, (level, b)) <- withSource $ withRecovery recover $ do
    level <- logLevel <|> logTime <|> logBench <|> return LogNothing
    b <- sourceBlock'
    return (level, b)
  return $ SourceBlock (unPos (sourceLine pos)) offset level src b Nothing

recover :: ParseError String Void -> Parser (LogLevel, SourceBlock')
recover e = do
  pos <- liftM statePosState getParserState
  reachedEOF <-  try (mayBreak sc >> eof >> return True)
             <|> return False
  consumeTillBreak
  let errmsg = errorBundlePretty (ParseErrorBundle (e :| []) pos)
  return (LogNothing, UnParseable reachedEOF errmsg)

consumeTillBreak :: Parser ()
consumeTillBreak = void $ manyTill anySingle $ eof <|> void (try (eol >> eol))

logLevel :: Parser LogLevel
logLevel = do
  void $ try $ lexeme $ char '%' >> string "passes"
  passes <- many passName
  void eol
  case passes of
    [] -> return $ LogAll
    _ -> return $ LogPasses passes

logTime :: Parser LogLevel
logTime = do
  void $ try $ lexeme $ char '%' >> string "time"
  void eol
  return PrintEvalTime

logBench :: Parser LogLevel
logBench = do
  void $ try $ lexeme $ char '%' >> string "bench"
  benchName <- stringLiteral
  void eol
  return $ PrintBench benchName

passName :: Parser PassName
passName = choice [thisNameString s $> x | (s, x) <- passNames]

passNames :: [(String, PassName)]
passNames = [(show x, x) | x <- [minBound..maxBound]]

sourceBlock' :: Parser SourceBlock'
sourceBlock' =
      proseBlock
  <|> topLevelCommand
  <|> fmap (declsToModule . (:[])) (topDecl <* eolf)
  <|> fmap (declsToModule . (:[])) (interfaceInstance <* eolf)
  <|> fmap declsToModule (interfaceDef <* eolf)
  <|> fmap (Command (EvalExpr Printed) . exprAsModule) (expr <* eol)
  <|> hidden (some eol >> return EmptyLines)
  <|> hidden (sc >> eol >> return CommentLine)
  where declsToModule = RunModule . UModule . toNest

proseBlock :: Parser SourceBlock'
proseBlock = label "prose block" $ char '\'' >> fmap (ProseBlock . fst) (withSource consumeTillBreak)

topLevelCommand :: Parser SourceBlock'
topLevelCommand =
      (liftM IncludeSourceFile includeSourceFile)
  <|> explicitCommand
  <?> "top-level command"

explicitCommand :: Parser SourceBlock'
explicitCommand = do
  cmdName <- char ':' >> nameString
  cmd <- case cmdName of
    "p"       -> return $ EvalExpr Printed
    "t"       -> return $ GetType
    "html"    -> return $ EvalExpr RenderHtml
    "export"  -> ExportFun <$> nameString
    _ -> fail $ "unrecognized command: " ++ show cmdName
  e <- blockOrExpr <* eolf
  return $ case (e, cmd) of
    (WithSrc _ (UVar (v:>())), GetType) -> GetNameType (asGlobal v)
    _ -> Command cmd (exprAsModule e)

exprAsModule :: UExpr -> (Name, UModule)
exprAsModule e = (asGlobal v, UModule (toNest [d]))
  where
    v = mkName "_ans_"
    d = ULet PlainLet (WithSrc (srcPos e) (UPatBinder (Bind (v:>()))), Nothing) e

-- === uexpr ===

expr :: Parser UExpr
expr = mayNotPair $ makeExprParser leafExpr ops

-- expression without exposed infix operators
leafExpr :: Parser UExpr
leafExpr = parens (mayPair $ makeExprParser leafExpr ops)
         <|> uTabCon
         <|> uVarOcc
         <|> uHole
         <|> uString
         <|> uLit
         <|> uPiType
         <|> uLamExpr
         <|> uViewExpr
         <|> uForExpr
         <|> caseExpr
         <|> ifExpr
         <|> uPrim
         <|> unitCon
         <|> (uLabeledExprs `fallBackTo` uVariantExpr)
         <|> uIsoSugar
         <|> uDoSugar
         <?> "expression"

containedExpr :: Parser UExpr
containedExpr =   parens (mayPair $ makeExprParser leafExpr ops)
              <|> uVarOcc
              <|> uLabeledExprs
              <?> "contained expression"

uType :: Parser UType
uType = expr

uString :: Lexer UExpr
uString = do
  (s, pos) <- withPos $ strLit
  let addSrc = WithSrc (Just pos)
  let cs = map (addSrc . charExpr) s
  return $ mkApp (addSrc "toList") $ addSrc $ UTabCon cs

uLit :: Parser UExpr
uLit = withSrc $ uLitParser
  where uLitParser = charExpr <$> charLit
                 <|> UIntLit  <$> intLit
                 <|> UFloatLit <$> doubleLit
                 <?> "literal"

charExpr :: Char -> UExpr'
charExpr c = UPrimExpr $ ConExpr $ Lit $ Word8Lit $ fromIntegral $ fromEnum c

uVarOcc :: Parser UExpr
uVarOcc = withSrc $ try $ (UVar . (:>())) <$> (occName <* notFollowedBy (sym ":"))
  where occName = upperName <|> lowerName <|> symName

uHole :: Parser UExpr
uHole = withSrc $ underscore $> UHole

letAnnStr :: Parser LetAnn
letAnnStr =   (string "instance"   $> InstanceLet)
          <|> (string "superclass" $> SuperclassLet)
          <|> (string "noinline"   $> NoInlineLet)

topDecl :: Parser UDecl
topDecl = dataDef <|> topLet

topLet :: Parser UDecl
topLet = do
  lAnn <- (char '@' >> letAnnStr <* (void eol <|> sc)) <|> return PlainLet
  ~(ULet _ (p, ann) rhs, pos) <- withPos decl
  let (ann', rhs') = addImplicitImplicitArgs pos ann rhs
  return $ ULet lAnn (p, ann') rhs'

-- Given a type signature, find all "implicit implicit args": lower-case
-- identifiers, not explicitly bound by Pi binders, not appearing on the left
-- hand side of an application. These identifiers are implicit in the sense
-- that they will be solved for by type inference, and also implicit in the
-- sense that the user did NOT explicitly annotate them as implicit.
findImplicitImplicitArgNames :: UType -> [Name]
findImplicitImplicitArgNames typ = filter isLowerCaseName $ envNames $
    freeUVars typ `envDiff` findVarsInAppLHS typ
  where

  isLowerCaseName :: Name -> Bool
  isLowerCaseName (Name _ tag _) = isLower $ head $ tagToStr tag
  isLowerCaseName _ = False

  -- Finds all variables used in the left hand of an application, which should
  -- be filtered out and not automatically inferred.
  findVarsInAppLHS :: UType -> Env ()
  findVarsInAppLHS (WithSrc _ typ') = case typ' of
    -- base case
    UApp _ (WithSrc _ (UVar (v:>_))) x -> (v @> ()) <> findVarsInAppLHS x
    -- recursive steps
    UVar _ -> mempty
    UPi (p, ann) _ ty ->
      findVarsInAppLHS ann <> (findVarsInAppLHS ty `envDiff` boundUVars p)
    UApp _ f x -> findVarsInAppLHS f <> findVarsInAppLHS x
    ULam (p, ann) _ x ->
      foldMap findVarsInAppLHS ann <> (findVarsInAppLHS x `envDiff` boundUVars p)
    UDecl _ _ -> error "Unexpected let binding in type annotation"
    UFor _ _ _ -> error "Unexpected for in type annotation"
    UHole -> mempty
    UTypeAnn v ty -> findVarsInAppLHS v <> findVarsInAppLHS ty
    UTabCon _ -> error "Unexpected table in type annotation"
    UIndexRange low high ->
      foldMap findVarsInAppLHS low <> foldMap findVarsInAppLHS high
    UPrimExpr prim -> foldMap findVarsInAppLHS prim
    UCase _ _ -> error "Unexpected case in type annotation"
    URecord (Ext ulr _) -> foldMap findVarsInAppLHS ulr
    UVariant _ _ val -> findVarsInAppLHS val
    URecordTy (Ext ulr v) ->
      foldMap findVarsInAppLHS ulr <> foldMap findVarsInAppLHS v
    UVariantTy (Ext ulr v) ->
      foldMap findVarsInAppLHS ulr <> foldMap findVarsInAppLHS v
    UVariantLift _ val -> findVarsInAppLHS val
    UIntLit  _ -> mempty
    UFloatLit _ -> mempty

addImplicitImplicitArgs :: SrcPos -> Maybe UType -> UExpr -> (Maybe UType, UExpr)
addImplicitImplicitArgs _ Nothing e = (Nothing, e)
addImplicitImplicitArgs sourcePos (Just typ) ex =
  let (ty', e') = foldr (addImplicitArg sourcePos) (typ, ex) implicitVars
  in (Just ty', e')
  where
    implicitVars = findImplicitImplicitArgNames typ

    addImplicitArg :: SrcPos -> Name -> (UType, UExpr) -> (UType, UExpr)
    addImplicitArg pos v (ty, e) =
      ( WithSrc (Just pos) $ UPi (Just uPat, uTyKind) ImplicitArrow ty
      , WithSrc (Just pos) $ ULam (uPat, Just uTyKind) ImplicitArrow e)
      where
        uPat = WithSrc (Just pos) $ UPatBinder $ Bind $ v:>()
        k = if v == mkName "eff" then EffectRowKind else TypeKind
        uTyKind = WithSrc (Just pos) $ UPrimExpr $ TCExpr k

interfaceDef :: Parser [UDecl]
interfaceDef = do
  keyWord InterfaceKW
  (tyCon, pos) <- withPos tyConDef
  keyWord WhereKW
  recordFieldsWithSrc <- withSrc $ interfaceRecordFields ":"
  let (UConDef interfaceName uAnnBinderNest) = tyCon
      record = URecordTy . NoExt <$> recordFieldsWithSrc
      consName = mkInterfaceConsName interfaceName
      varNames = fmap (\(Bind v) -> varName v) uAnnBinderNest
      (WithSrc _ recordFields) = recordFieldsWithSrc
      funDefs = mkFunDefs (pos, varNames, interfaceName) recordFields
  return $ UData tyCon [UConDef consName (toNest [Ignore record])] : funDefs
  where
    -- From an interface
    --   interface I a:Type b:Type where
    --     f : a -> b
    -- mkFunDefs generates the equivalent of the following function definition:
    --   def f (instance# : I a b) ?=> : a -> b =
    --     (I# {f=f,...}) = instance#
    --     f
    -- where I# is an automatically generated constructor of I.
    mkFunDefs
      :: (SrcPos, Nest Name, Name) -> LabeledItems UExpr -> [UDecl]
    mkFunDefs meta (LabeledItems items) =
        fmap (\(name, ty :| []) -> mkOneFunDef meta (name, ty)) $ M.toList items
    mkOneFunDef :: (SrcPos, Nest Name, Name) -> (Label, UExpr) -> UDecl
    mkOneFunDef (pos, typeVarNames, interfaceName) (fLabel, fType) =
      ULet PlainLet (p, ann') rhs'
      where
        uAnnPat = ( Just $ WithSrc (Just pos) $ UPatBinder $ Bind $ instanceName :> ()
                  , foldl mkUApp (var interfaceName) typeVarNames)
        p = patb fLabel
        ann = Just $ ns $ UPi uAnnPat ClassArrow fType

        mkUApp func typeVarName =
          ns $ UApp (PlainArrow ()) func (var typeVarName)
        recordStr = "recordVar"
        recordPat = ns $ UPatRecord $ Ext (labeledSingleton fLabel (patb
          fLabel)) $ Just (ns (UPatBinder (Ignore ())))
        conPat = ns $ UPatCon (mkInterfaceConsName interfaceName)
          $ toNest [patb recordStr]

        let1 = ULet PlainLet (conPat, Nothing) $ var instanceName
        let2 = ULet PlainLet (recordPat, Nothing) $ var $ mkName recordStr
        body = ns $ UDecl let1 (ns $ UDecl let2 (var (mkName fLabel)))
        rhs = ns $ ULam (patb instanceStr, Nothing) ClassArrow body
        (ann', rhs') = addImplicitImplicitArgs pos ann rhs

        ns = WithSrc Nothing
        patb s = ns $ UPatBinder $ Bind $ mkName s :> ()
        instanceStr = mkNoShadowingStr "instance"
        instanceName = mkName instanceStr
        var name = ns $ UVar $ name :> ()

dataDef :: Parser UDecl
dataDef = do
  keyWord DataKW
  tyCon <- tyConDef
  sym "="
  dataCons <- onePerLine dataConDef
  return $ UData tyCon dataCons

-- TODO: default to `Type` if unannoted
tyConDef :: Parser UConDef
tyConDef = UConDef <$> (upperName <|> symName) <*> manyNested namedBinder

-- TODO: dependent types
dataConDef :: Parser UConDef
dataConDef = UConDef <$> upperName <*> manyNested dataConDefBinder

dataConDefBinder :: Parser UAnnBinder
dataConDefBinder = annBinder <|> (Ignore <$> containedExpr)

decl :: Parser UDecl
decl = do
  lhs <- simpleLet <|> funDefLet
  rhs <- sym "=" >> blockOrExpr
  return $ lhs rhs

interfaceInstance :: Parser UDecl
interfaceInstance = do
  keyWord InstanceKW
  (p, pos) <- withPos letPat
  ann <- annot uType
  case mkConstructorNameVar ann of
    Left err              -> fail err
    Right constructorNameVar -> do
      keyWord WhereKW
      record <- withSrc $ (URecord . NoExt) <$> interfaceRecordFields "="
      let constructorCall = constructorNameVar `mkApp` record
          (ann', rhs') = addImplicitImplicitArgs pos (Just ann) constructorCall
      return $ ULet InstanceLet (p, ann') rhs'
  where
    -- Here, we are traversing the type annotation to retrieve the name of
    -- the interface and generate its corresponding constructor. A valid type
    -- annotation for an instance is composed of:
    -- 1) implicit/class arguments
    -- 2) a function whose name is the name of the interface applied to 0 or
    --    more arguments
    mkConstructorNameVar ann =
      stripArrows ann >>= stripAppliedArgs >>= buildConstructor

    stripArrows (WithSrc _ (UPi _ arr typ))
      | arr `elem` [ClassArrow, ImplicitArrow] = stripArrows typ
      | otherwise = Left ("Met invalid arrow '" ++ pprint arr ++ "' in type " ++
                          "annotation of instance. Only class arrows and " ++
                          "implicit arrows are allowed.")
    stripArrows ann = Right ann

    stripAppliedArgs ann
      | (WithSrc _ (UApp _ func _)) <- ann = stripAppliedArgs func
      | otherwise = Right ann

    buildConstructor (WithSrc _ (UVar v)) =
      Right $ (var . nameToStr . mkInterfaceConsName . varName) v
    buildConstructor _ = Left ("Could not extract interface name from type " ++
                               "annotation.")
    var s = noSrc $ UVar $ mkName s :> ()

interfaceRecordFields :: String -> Parser (LabeledItems UExpr)
interfaceRecordFields bindwith =
  fuse <$> onePerLine (do l <- fieldLabel
                          e <- symbol bindwith *> expr
                          return $ labeledSingleton l e)
  where fuse = foldr (<>) NoLabeledItems

simpleLet :: Parser (UExpr -> UDecl)
simpleLet = label "let binding" $ do
  p <- try $ (letPat <|> leafPat) <* lookAhead (sym "=" <|> sym ":")
  ann <- optional $ annot uType
  return $ ULet PlainLet (p, ann)

letPat :: Parser UPat
letPat = nameAsPat $ upperName <|> lowerName <|> symName

funDefLet :: Parser (UExpr -> UDecl)
funDefLet = label "function definition" $ mayBreak $ do
  keyWord DefKW
  v <- letPat
  bs <- many arg
  (eff, ty) <- label "result type annotation" $ annot effectiveType
  when (null bs && eff /= Pure) $ fail "Nullary def can't have effects"
  let funTy = buildPiType bs eff ty
  let letBinder = (v, Just funTy)
  let lamBinders = flip map bs $ \(p,_, arr) -> ((p,Nothing), arr)
  return $ \body -> ULet PlainLet letBinder (buildLam lamBinders body)
  where
    arg :: Parser (UPat, UType, UArrow)
    arg = label "def arg" $ do
      (p, ty) <-parens ((,) <$> pat <*> annot uType)
      arr <- arrow (return ()) <|> return (PlainArrow ())
      return (p, ty, arr)

nameAsPat :: Parser Name -> Parser UPat
nameAsPat p = withSrc $ (UPatBinder . Bind . (:>())) <$> p

buildPiType :: [(UPat, UType, UArrow)] -> EffectRow -> UType -> UType
buildPiType [] Pure ty = ty
buildPiType [] _ _ = error "shouldn't be possible"
buildPiType ((p, patTy, arr):bs) eff resTy = WithSrc pos $ case bs of
  [] -> UPi (Just p, patTy) (fmap (const eff ) arr) resTy
  _  -> UPi (Just p, patTy) (fmap (const Pure) arr) $ buildPiType bs eff resTy
  where WithSrc pos _ = patTy

effectiveType :: Parser (EffectRow, UType)
effectiveType = (,) <$> effects <*> uType

effects :: Parser EffectRow
effects = braces someEffects <|> return Pure
  where
    someEffects = do
      effs <- effect `sepBy` sym ","
      v <- optional $ symbol "|" >> lowerName
      return $ EffectRow (S.fromList effs) v

effect :: Parser Effect
effect =   (RWSEffect <$> rwsName <*> anyCaseName)
       <|> (keyWord ExceptKW $> ExceptionEffect)
       <?> "effect (Accum h | Read h | State h | Except)"

rwsName :: Parser RWS
rwsName =   (keyWord WriteKW $> Writer)
        <|> (keyWord ReadKW  $> Reader)
        <|> (keyWord StateKW $> State)

uLamExpr :: Parser UExpr
uLamExpr = do
  sym "\\"
  bs <- some patAnn
  arrowType <-
    (argTerm >> return (PlainArrow ()))
    <|> (arrow (return ()) >>= \case
          PlainArrow _ -> fail
            "To construct an explicit lambda function, use '.' instead of '->'\n"
          TabArrow -> fail
            "To construct a table, use 'for i. body' instead of '\\i => body'\n"
          arr -> return arr)
  body <- blockOrExpr
  return $ buildLam (map (,arrowType) bs) body

buildLam :: [(UPatAnn, UArrow)] -> UExpr -> UExpr
buildLam binders body@(WithSrc pos _) = case binders of
  [] -> body
  -- TODO: join with source position of binders too
  (b,arr):bs -> WithSrc (joinPos pos' pos) $ ULam b arr $ buildLam bs body
     where (WithSrc pos' _, _) = b

buildFor :: SrcPos -> Direction -> [UPatAnn] -> UExpr -> UExpr
buildFor pos dir binders body = case binders of
  [] -> body
  b:bs -> WithSrc (Just pos) $ UFor dir b $ buildFor pos dir bs body

uViewExpr :: Parser UExpr
uViewExpr = do
  keyWord ViewKW
  bs <- some patAnn
  argTerm
  body <- blockOrExpr
  return $ buildLam (zip bs (repeat TabArrow)) body

uForExpr :: Parser UExpr
uForExpr = do
  ((dir, trailingUnit), pos) <- withPos $
          (keyWord ForKW  $> (Fwd, False))
      <|> (keyWord For_KW $> (Fwd, True ))
      <|> (keyWord RofKW  $> (Rev, False))
      <|> (keyWord Rof_KW $> (Rev, True ))
  e <- buildFor pos dir <$> (some patAnn <* argTerm) <*> blockOrExpr
  if trailingUnit
    then return $ noSrc $ UDecl (ULet PlainLet underscorePat e) unit
    else return e
  where
    underscorePat :: UPatAnn
    underscorePat = (noSrc $ UPatBinder $ Ignore (), Nothing)

    unit :: UExpr
    unit = noSrc $ UPrimExpr $ ConExpr UnitCon

noSrc :: a -> WithSrc a
noSrc = WithSrc Nothing

blockOrExpr :: Parser UExpr
blockOrExpr =  block <|> expr

unitCon :: Parser UExpr
unitCon = withSrc $ symbol "()" $> (UPrimExpr $ ConExpr $ UnitCon)

uTabCon :: Parser UExpr
uTabCon = withSrc $ do
  xs <- brackets $ expr `sepBy` sym ","
  return $ UTabCon xs

type UStatement = (Either UDecl UExpr, SrcPos)

block :: Parser UExpr
block = withIndent $ do
  statements <- mayNotBreak $ uStatement `sepBy1` (semicolon <|> try nextLine)
  case last statements of
    (Left _, _) -> fail "Last statement in a block must be an expression."
    _           -> return $ wrapUStatements statements

wrapUStatements :: [UStatement] -> UExpr
wrapUStatements statements = case statements of
  [(Right e, _)] -> e
  (s, pos):rest -> WithSrc (Just pos) $ case s of
    Left  d -> UDecl d $ wrapUStatements rest
    Right e -> UDecl d $ wrapUStatements rest
      where d = ULet PlainLet (WithSrc (Just pos) (UPatBinder (Ignore ())), Nothing) e
  [] -> error "Shouldn't be reachable"

uStatement :: Parser UStatement
uStatement = withPos $   liftM Left  decl
                     <|> liftM Right expr

-- TODO: put the `try` only around the `x:` not the annotation itself
uPiType :: Parser UExpr
uPiType = withSrc $ UPi <$> piBinderPat <*> arrow effects <*> uType
  where piBinderPat = do
          b <- annBinder
          return $ case b of
            Bind (n:>a@(WithSrc pos _)) ->
              (Just $ WithSrc pos $ UPatBinder $ Bind $ n:>(), a)
            Ignore a -> (Nothing, a)

annBinder :: Parser UAnnBinder
annBinder = try $ namedBinder <|> anonBinder

namedBinder :: Parser UAnnBinder
namedBinder = label "named annoted binder" $ lowerName
                                           >>= \v  -> sym ":" >> containedExpr
                                           >>= \ty -> return $ Bind (v:>ty)

anonBinder :: Parser UAnnBinder
anonBinder =
  label "anonymous annoted binder" $ Ignore <$> (underscore >> sym ":"
                                                            >> containedExpr)

arrow :: Parser eff -> Parser (ArrowP eff)
arrow p =   (sym "->"  >> liftM PlainArrow p)
        <|> (sym "=>"  $> TabArrow)
        <|> (sym "--o" $> LinArrow)
        <|> (sym "?->" $> ImplicitArrow)
        <|> (sym "?=>" $> ClassArrow)
        <?> "arrow"

caseExpr :: Parser UExpr
caseExpr = withSrc $ do
  keyWord CaseKW
  e <- expr
  keyWord OfKW
  alts <- onePerLine $ UAlt <$> pat <*> (sym "->" *> blockOrExpr)
  return $ UCase e alts

ifExpr :: Parser UExpr
ifExpr = withSrc $ do
  keyWord IfKW
  e <- expr
  withIndent $ mayNotBreak $ do
    alt1 <- keyWord ThenKW >> blockOrExpr
    nextLine
    alt2 <- keyWord ElseKW >> blockOrExpr
    return $ UCase e
      [ UAlt (globalEnumPat "True") alt1
      , UAlt (globalEnumPat "False") alt2]

globalEnumPat :: Tag -> UPat
globalEnumPat s = noSrc $ UPatCon (GlobalName s) Empty

onePerLine :: Parser a -> Parser [a]
onePerLine p =   liftM (:[]) p
             <|> (withIndent $ mayNotBreak $ p `sepBy1` try nextLine)

pat :: Parser UPat
pat = mayNotPair $ makeExprParser leafPat patOps

leafPat :: Parser UPat
leafPat =
      (withSrc (symbol "()" $> UPatUnit))
  <|> parens (mayPair $ makeExprParser leafPat patOps)
  <|> (withSrc $
          (UPatBinder <$>  (   (Bind <$> (:>()) <$> lowerName)
                           <|> (underscore $> Ignore ())))
      <|> (UPatCon    <$> upperName <*> manyNested pat)
      <|> (variantPat `fallBackTo` recordPat)
      <|> brackets (UPatTable <$> leafPat `sepBy` sym ",")
  )
  where pun pos l = WithSrc (Just pos) $ UPatBinder $ Bind (mkName l:>())
        def pos = WithSrc (Just pos) $ UPatBinder $ Ignore ()
        variantPat = parseVariant leafPat UPatVariant UPatVariantLift
        recordPat = UPatRecord <$> parseLabeledItems "," "=" leafPat
                                                     (Just pun) (Just def)

-- TODO: add user-defined patterns
patOps :: [[Operator Parser UPat]]
patOps = [[InfixR patPairOp]]

patPairOp :: Parser (UPat -> UPat -> UPat)
patPairOp = do
  allowed <- asks canPair
  if allowed
    then sym "," $> \x y -> joinSrc x y $ UPatPair x y
    else fail "pair pattern not allowed outside parentheses"

annot :: Parser a -> Parser a
annot p = label "type annotation" $ sym ":" >> p

patAnn :: Parser UPatAnn
patAnn = label "pattern" $ (,) <$> pat <*> optional (annot containedExpr)

uPrim :: Parser UExpr
uPrim = withSrc $ do
  s <- primName
  case s of
    "ffi" -> do
      f <- lexeme $ some nameTailChar
      retTy <- leafExpr
      args <- some leafExpr
      return $ UPrimExpr $ OpExpr $ FFICall f retTy args
    _ -> case strToPrimName s of
      Just prim -> UPrimExpr <$> traverse (const leafExpr) prim
      Nothing -> fail $ "Unrecognized primitive: " ++ s

uVariantExpr :: Parser UExpr
uVariantExpr = withSrc $ parseVariant expr UVariant UVariantLift

parseVariant :: Parser a -> (LabeledItems () -> Label -> a -> b) -> (LabeledItems () -> a -> b) -> Parser b
parseVariant subparser buildLabeled buildExt =
  bracketed (symbol "{|") (symbol "|}") $ do
    let parseInactive = try $ fieldLabel <* notFollowedBy (symbol "=")
    inactiveLabels <- parseInactive `endBy1` (symbol "|") <|> pure []
    let inactiveItems = foldr (<>) NoLabeledItems $ map (flip labeledSingleton ()) inactiveLabels
    let parseLabeled = do l <- fieldLabel
                          symbol "="
                          buildLabeled inactiveItems l <$> subparser
    let parseExt = do symbol "..."
                      buildExt inactiveItems <$> subparser
    parseLabeled <|> parseExt

uLabeledExprs :: Parser UExpr
uLabeledExprs = withSrc $
    (URecord <$> build "," "=" (Just varPun) Nothing)
    `fallBackTo` (URecordTy <$> build "&" ":" Nothing Nothing)
    `fallBackTo` (UVariantTy <$> build "|" ":" Nothing Nothing)
  where build sep bindwith = parseLabeledItems sep bindwith expr

varPun :: SrcPos -> Label -> UExpr
varPun pos str = WithSrc (Just pos) $ UVar (mkName str :> ())

uDoSugar :: Parser UExpr
uDoSugar = withSrc $ do
  keyWord DoKW
  body <- blockOrExpr
  return $ ULam (WithSrc Nothing UPatUnit, Nothing) (PlainArrow ()) body

uIsoSugar :: Parser UExpr
uIsoSugar = withSrc (char '#' *> options) where
  options = (recordFieldIso <$> fieldLabel)
            <|> char '?' *> (variantFieldIso <$> fieldLabel)
            <|> char '&' *> (recordZipIso <$> fieldLabel)
            <|> char '|' *> (variantZipIso <$> fieldLabel)
  ns = WithSrc Nothing
  var s = ns $ UVar $ mkName s :> ()
  patb s = ns $ UPatBinder $ Bind $ mkName s :> ()
  plain = PlainArrow ()
  lam p b = ns $ ULam (p, Nothing) plain b
  recordFieldIso field =
    UApp plain (var "MkIso") $
      ns $ URecord $ NoExt $
        labeledSingleton "fwd" (lam
          (ns $ UPatRecord $ Ext (labeledSingleton field (patb "x"))
                                       (Just $ patb "r"))
          $ (var "(,)") `mkApp` (var "x") `mkApp` (var "r")
        )
        <> labeledSingleton "bwd" (lam
          (ns $ UPatPair (patb "x") (patb "r"))
          $ ns $ URecord $ Ext (labeledSingleton field $ var "x")
                               $ Just $ var "r"
        )
  variantFieldIso field =
    UApp plain (var "MkIso") $
      ns $ URecord $ NoExt $
        labeledSingleton "fwd" (lam (patb "v") $ ns $ UCase (var "v")
            [ UAlt (ns $ UPatVariant NoLabeledItems field (patb "x"))
                $ var "Left" `mkApp` var "x"
            , UAlt (ns $ UPatVariantLift (labeledSingleton field ()) (patb "r"))
                $ var "Right" `mkApp` var "r"
            ]
        )
        <> labeledSingleton "bwd" (lam (patb "v") $ ns $ UCase (var "v")
            [ UAlt (ns $ UPatCon (mkName "Left") (toNest [patb "x"]))
                $ ns $ UVariant NoLabeledItems field $ var "x"
            , UAlt (ns $ UPatCon (mkName "Right") (toNest [patb "r"]))
                $ ns $ UVariantLift (labeledSingleton field ()) $ var "r"
            ]
        )
  recordZipIso field =
    UApp plain (var "MkIso") $
      ns $ URecord $ NoExt $
        labeledSingleton "fwd" (lam
          (ns $ UPatPair
            (ns $ UPatRecord $ Ext NoLabeledItems $ Just $ patb "l")
            (ns $ UPatRecord $ Ext (labeledSingleton field $ patb "x")
                                   $ Just $ patb "r"))
          $ (var "(,)")
            `mkApp` (ns $ URecord $ Ext (labeledSingleton field $ var "x")
                                        $ Just $ var "l")
            `mkApp` (ns $ URecord $ Ext NoLabeledItems $ Just $ var "r")
        )
        <> labeledSingleton "bwd" (lam
          (ns $ UPatPair
            (ns $ UPatRecord $ Ext (labeledSingleton field $ patb "x")
                                   $ Just $ patb "l")
            (ns $ UPatRecord $ Ext NoLabeledItems $ Just $ patb "r"))
          $ (var "(,)")
            `mkApp` (ns $ URecord $ Ext NoLabeledItems $ Just $ var "l")
            `mkApp` (ns $ URecord $ Ext (labeledSingleton field $ var "x")
                                        $ Just $ var "r")
        )
  variantZipIso field =
    UApp plain (var "MkIso") $
      ns $ URecord $ NoExt $
        labeledSingleton "fwd" (lam (patb "v") $ ns $ UCase (var "v")
            [ UAlt (ns $ UPatCon (mkName "Left") (toNest [patb "l"]))
                $ var "Left" `mkApp` (ns $
                    UVariantLift (labeledSingleton field ()) $ var "l")
            , UAlt (ns $ UPatCon (mkName "Right") (toNest [patb "w"]))
                $ ns $ UCase (var "w")
                [ UAlt (ns $ UPatVariant NoLabeledItems field (patb "x"))
                    $ var "Left" `mkApp` (ns $
                        UVariant NoLabeledItems field $ var "x")
                , UAlt (ns $ UPatVariantLift (labeledSingleton field ())
                                             (patb "r"))
                    $ var "Right" `mkApp` var "r"
                ]
            ]
        )
        <> labeledSingleton "bwd" (lam (patb "v") $ ns $ UCase (var "v")
            [ UAlt (ns $ UPatCon (mkName "Left") (toNest [patb "w"]))
                $ ns $ UCase (var "w")
                [ UAlt (ns $ UPatVariant NoLabeledItems field (patb "x"))
                    $ var "Right" `mkApp` (ns $
                        UVariant NoLabeledItems field $ var "x")
                , UAlt (ns $ UPatVariantLift (labeledSingleton field ())
                                             (patb "r"))
                    $ var "Left" `mkApp` var "r"
                ]
            , UAlt (ns $ UPatCon (mkName "Right") (toNest [patb "l"]))
                $ var "Right" `mkApp` (ns $
                    UVariantLift (labeledSingleton field ()) $ var "l")
            ]
        )

parseLabeledItems
  :: String -> String -> Parser a
  -> Maybe (SrcPos -> Label -> a) -> Maybe (SrcPos -> a)
  -> Parser (ExtLabeledItems a a)
parseLabeledItems sep bindwith itemparser punner tailDefault =
  bracketed lBrace rBrace $ atBeginning
  where
    atBeginning = someItems
                  <|> (symbol sep >> (stopAndExtend <|> stopWithoutExtend))
                  <|> stopWithoutExtend
    stopWithoutExtend = return $ NoExt NoLabeledItems
    stopAndExtend = do
      ((), pos) <- withPos $ symbol "..."
      rest <- case tailDefault of
        Just def -> itemparser <|> pure (def pos)
        Nothing -> itemparser
      return $ Ext NoLabeledItems (Just rest)
    beforeSep = (symbol sep >> afterSep) <|> stopWithoutExtend
    afterSep = someItems <|> stopAndExtend <|> stopWithoutExtend
    someItems = do
      (l, pos) <- withPos fieldLabel
      let explicitBound = symbol bindwith *> itemparser
      itemVal <- case punner of
        Just punFn -> explicitBound <|> pure (punFn pos l)
        Nothing -> explicitBound
      rest <- beforeSep
      return $ prefixExtLabeledItems (labeledSingleton l itemVal) rest

-- Combine two parsers such that if the first fails, we try the second one.
-- If both fail, consume the same amount of input as the parser that
-- consumed the most input, and use its error message. Useful if you want
-- to parse multiple things, but they share some common starting symbol, and
-- you don't want the first one failing to prevent the second from succeeding.
-- Unlike using `try` and/or (<|>), if both parsers fail and either one consumes
-- input, parsing is aborted. Also, if both parsers consume the same amount of
-- input, we combine the symbols each was expecting.
fallBackTo :: Parser a -> Parser a -> Parser a
fallBackTo optionA optionB = do
  startState <- getParserState
  resA <- observing $ optionA
  case resA of
    Right val -> return val
    Left errA -> do
      stateA <- getParserState
      updateParserState $ const startState
      resB <- observing $ optionB
      case resB of
        Right val -> return val
        Left errB -> case compare (errorOffset errA) (errorOffset errB) of
          LT -> parseError errB
          GT -> updateParserState (const stateA) >> parseError errA
          EQ -> case (errA, errB) of
            -- Combine what each was expecting.
            (TrivialError offset unexpA expA, TrivialError _ unexpB expB)
                -> parseError $ TrivialError offset (unexpA <|> unexpB)
                                                    (expA <> expB)
            _ -> fail $ "Multiple failed parse attempts:\n"
                  <> parseErrorPretty errA <> "\n" <> parseErrorPretty errB

-- === infix ops ===

-- literal symbols here must only use chars from `symChars`
ops :: [[Operator Parser UExpr]]
ops =
  [ [InfixL $ sym "." $> mkGenApp TabArrow, symOp "!"]
  , [InfixL $ sc $> mkApp]
  , [prefixNegOp]
  , [anySymOp] -- other ops with default fixity
  , [symOp "+", symOp "-", symOp "||", symOp "&&",
     InfixR $ sym "=>" $> mkArrow TabArrow,
     InfixL $ opWithSrc $ backquoteName >>= (return . binApp),
     symOp "<<<", symOp ">>>", symOp "<<&", symOp "&>>"]
  , [annotatedExpr]
  , [InfixR $ mayBreak (infixSym "$") $> mkApp]
  , [symOp "+=", symOp ":=", InfixL $ pairingSymOpP "|", InfixR infixArrow]
  , [InfixR $ pairingSymOpP "&", InfixR $ pairingSymOpP ","]
  , indexRangeOps
  ]

opWithSrc :: Parser (SrcPos -> a -> a -> a)
          -> Parser (a -> a -> a)
opWithSrc p = do
  (f, pos) <- withPos p
  return $ f pos

anySymOp :: Operator Parser UExpr
anySymOp = InfixL $ opWithSrc $ do
  s <- label "infix operator" (mayBreak anySym)
  return $ binApp $ mkSymName s

infixSym :: String -> Parser ()
infixSym s = mayBreak $ sym s

symOp :: String -> Operator Parser UExpr
symOp s = InfixL $ symOpP s

symOpP :: String -> Parser (UExpr -> UExpr -> UExpr)
symOpP s = opWithSrc $ do
  label "infix operator" (infixSym s)
  return $ binApp $ mkSymName s

pairingSymOpP :: String -> Parser (UExpr -> UExpr -> UExpr)
pairingSymOpP s = opWithSrc $ do
  allowed <- asks canPair
  if allowed
    then infixSym s >> return (binApp (mkSymName s))
    else fail $ "Unexpected delimiter " <> s

mkSymName :: String -> Name
mkSymName s = mkName $ "(" <> s <> ")"

prefixNegOp :: Operator Parser UExpr
prefixNegOp = Prefix $ label "negation" $ do
  ((), pos) <- withPos $ sym "-"
  let f = WithSrc (Just pos) "neg"
  return $ \case
    -- Special case: negate literals directly
    WithSrc litpos (IntLitExpr i)
      -> WithSrc (joinPos (Just pos) litpos) (IntLitExpr (-i))
    WithSrc litpos (FloatLitExpr i)
      -> WithSrc (joinPos (Just pos) litpos) (FloatLitExpr (-i))
    x -> mkApp f x

binApp :: Name -> SrcPos -> UExpr -> UExpr -> UExpr
binApp f pos x y = (f' `mkApp` x) `mkApp` y
  where f' = WithSrc (Just pos) $ UVar (f:>())

mkGenApp :: UArrow -> UExpr -> UExpr -> UExpr
mkGenApp arr f x = joinSrc f x $ UApp arr f x

mkApp :: UExpr -> UExpr -> UExpr
mkApp f x = joinSrc f x $ UApp (PlainArrow ()) f x

infixArrow :: Parser (UType -> UType -> UType)
infixArrow = do
  notFollowedBy (sym "=>")  -- table arrows have special fixity
  (arr, pos) <- withPos $ arrow effects
  return $ \a b -> WithSrc (Just pos) $ UPi (Nothing, a) arr b

mkArrow :: Arrow -> UExpr -> UExpr -> UExpr
mkArrow arr a b = joinSrc a b $ UPi (Nothing, a) arr b

withSrc :: Parser a -> Parser (WithSrc a)
withSrc p = do
  (x, pos) <- withPos p
  return $ WithSrc (Just pos) x

joinSrc :: WithSrc a -> WithSrc b -> c -> WithSrc c
joinSrc (WithSrc p1 _) (WithSrc p2 _) x = WithSrc (joinPos p1 p2) x

joinPos :: Maybe SrcPos -> Maybe SrcPos -> Maybe SrcPos
joinPos Nothing p = p
joinPos p Nothing = p
joinPos (Just (l, h)) (Just (l', h')) = Just (min l l', max h h')

indexRangeOps :: [Operator Parser UExpr]
indexRangeOps =
  [ Prefix    $ symPos ".."   <&> \pos h   -> range pos  Unlimited       (InclusiveLim h)
  , inpostfix $ symPos ".."   <&> \pos l h -> range pos (InclusiveLim l) (limFromMaybe h)
  , inpostfix $ symPos "<.."  <&> \pos l h -> range pos (ExclusiveLim l) (limFromMaybe h)
  , Prefix    $ symPos "..<"  <&> \pos h   -> range pos  Unlimited       (ExclusiveLim h)
  , InfixL    $ symPos "..<"  <&> \pos l h -> range pos (InclusiveLim l) (ExclusiveLim h)
  , InfixL    $ symPos "<..<" <&> \pos l h -> range pos (ExclusiveLim l) (ExclusiveLim h) ]
  where
    range pos l h = WithSrc (Just pos) $ UIndexRange l h
    symPos s = snd <$> withPos (sym s)

limFromMaybe :: Maybe a -> Limit a
limFromMaybe Nothing = Unlimited
limFromMaybe (Just x) = InclusiveLim x

annotatedExpr :: Operator Parser UExpr
annotatedExpr = InfixL $ opWithSrc $
  sym ":" $> (\pos v ty -> WithSrc (Just pos) $ UTypeAnn v ty)

inpostfix :: Parser (UExpr -> Maybe UExpr -> UExpr) -> Operator Parser UExpr
inpostfix = inpostfix' expr

inpostfix' :: Parser a -> Parser (a -> Maybe a -> a) -> Operator Parser a
inpostfix' p op = Postfix $ do
  f <- op
  rest <- optional p
  return $ \x -> f x rest

mkName :: String -> Name
mkName s = Name SourceName (fromString s) 0

nameToStr :: Name -> String
nameToStr = tagToStr . nameTag

-- This function is used to generate a string that is guaranteed to never shadow
-- any user-defined name, as "#" is an invalid identifier character in normal
-- source code.
mkNoShadowingStr :: String -> String
mkNoShadowingStr = (++ "#")

mkInterfaceConsName :: Name -> Name
mkInterfaceConsName =
  GlobalName . fromString . mkNoShadowingStr . nameToStr

-- === lexemes ===

-- These `Lexer` actions must be non-overlapping and never consume input on failure
type Lexer = Parser

data KeyWord = DefKW | ForKW | For_KW | RofKW | Rof_KW | CaseKW | OfKW
             | ReadKW | WriteKW | StateKW | DataKW | InterfaceKW
<<<<<<< HEAD
             | InstanceKW | WhereKW | IfKW | ThenKW | ElseKW | DoKW | ViewKW
=======
             | InstanceKW | WhereKW | IfKW | ThenKW | ElseKW | DoKW
             | ExceptKW
>>>>>>> 2c09957b

upperName :: Lexer Name
upperName = liftM mkName $ label "upper-case name" $ lexeme $
  checkNotKeyword $ (:) <$> upperChar <*> many nameTailChar

lowerName  :: Lexer Name
lowerName = liftM mkName $ label "lower-case name" $ lexeme $
  checkNotKeyword $ (:) <$> lowerChar <*> many nameTailChar

anyCaseName  :: Lexer Name
anyCaseName = lowerName <|> upperName

checkNotKeyword :: Parser String -> Parser String
checkNotKeyword p = try $ do
  s <- p
  failIf (s `elem` keyWordStrs) $ show s ++ " is a reserved word"
  return s

keyWord :: KeyWord -> Lexer ()
keyWord kw = lexeme $ try $ string s >> notFollowedBy nameTailChar
  where
    s = case kw of
      DefKW  -> "def"
      ForKW  -> "for"
      RofKW  -> "rof"
      For_KW  -> "for_"
      Rof_KW  -> "rof_"
      CaseKW -> "case"
      IfKW   -> "if"
      ThenKW -> "then"
      ElseKW -> "else"
      OfKW   -> "of"
      ReadKW  -> "Read"
      WriteKW -> "Accum"
      StateKW -> "State"
      ExceptKW -> "Except"
      DataKW -> "data"
      InterfaceKW -> "interface"
      InstanceKW -> "instance"
      WhereKW -> "where"
      DoKW   -> "do"
      ViewKW -> "view"

keyWordStrs :: [String]
keyWordStrs = ["def", "for", "for_", "rof", "rof_", "case", "of", "llam",
<<<<<<< HEAD
               "Read", "Write", "Accum", "data", "interface",
               "instance", "where", "if", "then", "else", "do", "view"]
=======
               "Read", "Write", "Accum", "Except", "data", "interface",
               "instance", "where", "if", "then", "else", "do"]
>>>>>>> 2c09957b

fieldLabel :: Lexer Label
fieldLabel = label "field label" $ lexeme $
  checkNotKeyword $ (:) <$> (lowerChar <|> upperChar) <*> many nameTailChar

primName :: Lexer String
primName = lexeme $ try $ char '%' >> some alphaNumChar

charLit :: Lexer Char
charLit = lexeme $ char '\'' >> L.charLiteral <* char '\''

strLit :: Lexer String
strLit = lexeme $ char '"' >> manyTill L.charLiteral (char '"')

intLit :: Lexer Int
intLit = lexeme $ try $ L.decimal <* notFollowedBy (char '.')

doubleLit :: Lexer Double
doubleLit = lexeme $
      try L.float
  <|> try (fromIntegral <$> (L.decimal :: Parser Int) <* char '.')

knownSymStrs :: [String]
knownSymStrs = [".", ":", "!", "=", "-", "+", "||", "&&", "$", "&", "|", ",", "+=", ":=",
                "->", "=>", "?->", "?=>", "--o", "--", "<<<", ">>>", "<<&", "&>>",
                "..", "<..", "..<", "..<", "<..<"]

-- string must be in `knownSymStrs`
sym :: String -> Lexer ()
sym s = lexeme $ try $ string s >> notFollowedBy symChar

anySym :: Lexer String
anySym = lexeme $ try $ do
  s <- some symChar
  -- TODO: consider something faster than linear search here
  failIf (s `elem` knownSymStrs) ""
  return s

symName :: Lexer Name
symName = label "symbol name" $ lexeme $ try $ do
  s <- between (char '(') (char ')') $ some symChar
  return $ mkName $ "(" <> s <> ")"

backquoteName :: Lexer Name
backquoteName = label "backquoted name" $
  lexeme $ try $ between (char '`') (char '`') (upperName <|> lowerName)

-- brackets and punctuation
-- (can't treat as sym because e.g. `((` is two separate lexemes)
lParen, rParen, lBracket, rBracket, lBrace, rBrace, semicolon, underscore :: Lexer ()

lParen    = notFollowedBy symName >> notFollowedBy unitCon >> charLexeme '('
rParen    = charLexeme ')'
lBracket  = charLexeme '['
rBracket  = charLexeme ']'
lBrace    = charLexeme '{'
rBrace    = charLexeme '}'
semicolon = charLexeme ';'
underscore = charLexeme '_'

charLexeme :: Char -> Parser ()
charLexeme c = void $ lexeme $ char c

nameTailChar :: Parser Char
nameTailChar = alphaNumChar <|> char '\'' <|> char '_'

symChar :: Parser Char
symChar = choice $ map char symChars

symChars :: [Char]
symChars = ".,!$^&*:-~+/=<>|?\\@"

-- === Util ===

runTheParser :: String -> Parser a -> Either (ParseErrorBundle String Void) a
runTheParser s p = parse (runReaderT p (ParseCtx 0 False False)) "" s

sc :: Parser ()
sc = L.space space lineComment empty

lineComment :: Parser ()
lineComment = do
  try $ string "--" >> notFollowedBy (void (char 'o'))
  void (takeWhileP (Just "char") (/= '\n'))

emptyLines :: Parser ()
emptyLines = void $ many (sc >> eol)

outputLines :: Parser ()
outputLines = void $ many (symbol ">" >> takeWhileP Nothing (/= '\n') >> ((eol >> return ()) <|> eof))

stringLiteral :: Parser String
stringLiteral = char '"' >> manyTill L.charLiteral (char '"') <* sc

space :: Parser ()
space = do
  consumeNewLines <- asks canBreak
  if consumeNewLines
    then space1
    else void $ takeWhile1P (Just "white space") (`elem` (" \t" :: String))

mayBreak :: Parser a -> Parser a
mayBreak p = local (\ctx -> ctx { canBreak = True }) p

mayNotBreak :: Parser a -> Parser a
mayNotBreak p = local (\ctx -> ctx { canBreak = False }) p

mayPair :: Parser a -> Parser a
mayPair p = local (\ctx -> ctx { canPair = True }) p

mayNotPair :: Parser a -> Parser a
mayNotPair p = local (\ctx -> ctx { canPair = False }) p

nameString :: Parser String
nameString = lexeme . try $ (:) <$> lowerChar <*> many alphaNumChar

thisNameString :: String -> Parser ()
thisNameString s = lexeme $ try $ string s >> notFollowedBy alphaNumChar

uint :: Parser Int
uint = L.decimal <* sc

lexeme :: Parser a -> Parser a
lexeme = L.lexeme sc

symbol :: String -> Parser ()
symbol s = void $ L.symbol sc s

argTerm :: Parser ()
argTerm = mayNotBreak $ sym "."

bracketed :: Parser () -> Parser () -> Parser a -> Parser a
bracketed left right p = between left right $ mayBreak $ sc >> p

parens :: Parser a -> Parser a
parens p = bracketed lParen rParen p

brackets :: Parser a -> Parser a
brackets p = bracketed lBracket rBracket p

braces :: Parser a -> Parser a
braces p = bracketed lBrace rBrace p

manyNested :: Parser a -> Parser (Nest a)
manyNested p = toNest <$> many p

withPos :: Parser a -> Parser (a, SrcPos)
withPos p = do
  n <- getOffset
  x <- p
  n' <- getOffset
  return $ (x, (n, n'))

nextLine :: Parser ()
nextLine = do
  void eol
  n <- asks curIndent
  void $ mayNotBreak $ many $ try (sc >> eol)
  void $ replicateM n (char ' ')

withSource :: Parser a -> Parser (String, a)
withSource p = do
  s <- getInput
  (x, (start, end)) <- withPos p
  return (take (end - start) s, x)

withIndent :: Parser a -> Parser a
withIndent p = do
  nextLine
  indent <- liftM length $ some (char ' ')
  local (\ctx -> ctx { curIndent = curIndent ctx + indent }) $ p

eolf :: Parser ()
eolf = void eol <|> eof

failIf :: Bool -> String -> Parser ()
failIf True s = fail s
failIf False _ = return ()

_debug :: Show a => String -> Parser a -> Parser a
_debug s m = mapReaderT (Text.Megaparsec.Debug.dbg s) m<|MERGE_RESOLUTION|>--- conflicted
+++ resolved
@@ -1010,12 +1010,8 @@
 
 data KeyWord = DefKW | ForKW | For_KW | RofKW | Rof_KW | CaseKW | OfKW
              | ReadKW | WriteKW | StateKW | DataKW | InterfaceKW
-<<<<<<< HEAD
-             | InstanceKW | WhereKW | IfKW | ThenKW | ElseKW | DoKW | ViewKW
-=======
              | InstanceKW | WhereKW | IfKW | ThenKW | ElseKW | DoKW
-             | ExceptKW
->>>>>>> 2c09957b
+             | ExceptKW | ViewKW
 
 upperName :: Lexer Name
 upperName = liftM mkName $ label "upper-case name" $ lexeme $
@@ -1061,13 +1057,8 @@
 
 keyWordStrs :: [String]
 keyWordStrs = ["def", "for", "for_", "rof", "rof_", "case", "of", "llam",
-<<<<<<< HEAD
-               "Read", "Write", "Accum", "data", "interface",
+               "Read", "Write", "Accum", "Except", "data", "interface",
                "instance", "where", "if", "then", "else", "do", "view"]
-=======
-               "Read", "Write", "Accum", "Except", "data", "interface",
-               "instance", "where", "if", "then", "else", "do"]
->>>>>>> 2c09957b
 
 fieldLabel :: Lexer Label
 fieldLabel = label "field label" $ lexeme $
